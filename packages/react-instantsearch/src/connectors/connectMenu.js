import PropTypes from 'prop-types';
import { orderBy } from 'lodash';

import createConnector from '../core/createConnector';
import {
  getIndex,
  cleanUpValue,
  refineValue,
  getCurrentRefinementValue,
  getResults,
} from '../core/indexUtils';

const namespace = 'menu';

function getId(props) {
  return props.attribute;
}

function getCurrentRefinement(props, searchState, context) {
  return getCurrentRefinementValue(
    props,
    searchState,
    context,
    `${namespace}.${getId(props)}`,
    null,
    currentRefinement => {
      if (currentRefinement === '') {
        return null;
      }
      return currentRefinement;
    }
  );
}

function getValue(name, props, searchState, context) {
  const currentRefinement = getCurrentRefinement(props, searchState, context);
  return name === currentRefinement ? '' : name;
}

function getLimit({ showMore, limitMin, limitMax }) {
  return showMore ? limitMax : limitMin;
}

function refine(props, searchState, nextRefinement, context) {
  const id = getId(props);
  const nextValue = { [id]: nextRefinement ? nextRefinement : '' };
  const resetPage = true;
  return refineValue(searchState, nextValue, context, resetPage, namespace);
}

function cleanUp(props, searchState, context) {
  return cleanUpValue(searchState, context, `${namespace}.${getId(props)}`);
}

const sortBy = ['count:desc', 'name:asc'];

/**
 * connectMenu connector provides the logic to build a widget that will
 * give the user the ability to choose a single value for a specific facet.
 * @name connectMenu
 * @requirements The attribute passed to the `attribute` prop must be present in "attributes for faceting"
 * on the Algolia dashboard or configured as `attributesForFaceting` via a set settings call to the Algolia API.
 * @kind connector
 * @propType {string} attribute - the name of the attribute in the record
 * @propType {boolean} [showMore=false] - true if the component should display a button that will expand the number of items
 * @propType {number} [limit=10] - the minimum number of diplayed items
 * @propType {number} [showMoreLimit=20] - the maximun number of displayed items. Only used when showMore is set to `true`
 * @propType {string} [defaultRefinement] - the value of the item selected by default
 * @propType {boolean} [searchable=false] - allow search inside values
 * @providedPropType {function} refine - a function to toggle a refinement
 * @providedPropType {function} createURL - a function to generate a URL for the corresponding search state
 * @providedPropType {string} currentRefinement - the refinement currently applied
 * @providedPropType {array.<{count: number, isRefined: boolean, label: string, value: string}>} items - the list of items the Menu can display.
 * @providedPropType {function} searchForItems - a function to toggle a search inside items values
 * @providedPropType {boolean} isFromSearch - a boolean that says if the `items` props contains facet values from the global search or from the search inside items.
 */
export default createConnector({
  displayName: 'AlgoliaMenu',

  propTypes: {
    attribute: PropTypes.string.isRequired,
    showMore: PropTypes.bool,
    limit: PropTypes.number,
    showMoreLimit: PropTypes.number,
    defaultRefinement: PropTypes.string,
    transformItems: PropTypes.func,
    searchable: PropTypes.bool,
  },

  defaultProps: {
    showMore: false,
    limit: 10,
    showMoreLimit: 20,
  },

  getProvidedProps(
    props,
    searchState,
    searchResults,
    meta,
    searchForFacetValuesResults
  ) {
<<<<<<< HEAD
    const { attribute, showMore, limit, showMoreLimit, searchable } = props;
    const itemsLimit = showMore ? showMoreLimit : limit;
=======
    const { attributeName } = props;
>>>>>>> e9980554
    const results = getResults(searchResults, this.context);

    const canRefine =
      Boolean(results) && Boolean(results.getFacetByName(attribute));

    const isFromSearch = Boolean(
      searchForFacetValuesResults &&
        searchForFacetValuesResults[attribute] &&
        searchForFacetValuesResults.query !== ''
    );

    // Search For Facet Values is not available with derived helper (used for multi index search)
    if (props.searchable && this.context.multiIndexContext) {
      throw new Error(
        'react-instantsearch: searching in *List is not available when used inside a' +
          ' multi index context'
      );
    }

    if (!canRefine) {
      return {
        items: [],
        currentRefinement: getCurrentRefinement(
          props,
          searchState,
          this.context
        ),
        isFromSearch,
        searchable,
        canRefine,
      };
    }

    const items = isFromSearch
      ? searchForFacetValuesResults[attribute].map(v => ({
          label: v.value,
          value: getValue(v.value, props, searchState, this.context),
          _highlightResult: { label: { value: v.highlighted } },
          count: v.count,
          isRefined: v.isRefined,
        }))
      : results.getFacetValues(attribute, { sortBy }).map(v => ({
          label: v.name,
          value: getValue(v.name, props, searchState, this.context),
          count: v.count,
          isRefined: v.isRefined,
        }));

    const sortedItems =
      searchable && !isFromSearch
        ? orderBy(
            items,
            ['isRefined', 'count', 'label'],
            ['desc', 'desc', 'asc']
          )
        : items;

    const transformedItems = props.transformItems
      ? props.transformItems(sortedItems)
      : sortedItems;

    return {
<<<<<<< HEAD
      items: transformedItems.slice(0, itemsLimit),
=======
      items: transformedItems.slice(0, getLimit(props)),
>>>>>>> e9980554
      currentRefinement: getCurrentRefinement(props, searchState, this.context),
      isFromSearch,
      searchable,
      canRefine: items.length > 0,
    };
  },

  refine(props, searchState, nextRefinement) {
    return refine(props, searchState, nextRefinement, this.context);
  },

  searchForFacetValues(props, searchState, nextRefinement) {
<<<<<<< HEAD
    return { facetName: props.attribute, query: nextRefinement };
=======
    return {
      facetName: props.attributeName,
      query: nextRefinement,
      maxFacetHits: getLimit(props),
    };
>>>>>>> e9980554
  },

  cleanUp(props, searchState) {
    return cleanUp(props, searchState, this.context);
  },

  getSearchParameters(searchParameters, props, searchState) {
<<<<<<< HEAD
    const { attribute, showMore, limit, showMoreLimit } = props;
    const itemsLimit = showMore ? showMoreLimit : limit;
=======
    const { attributeName } = props;
>>>>>>> e9980554

    searchParameters = searchParameters.setQueryParameters({
      maxValuesPerFacet: Math.max(
        searchParameters.maxValuesPerFacet || 0,
<<<<<<< HEAD
        itemsLimit
=======
        getLimit(props)
>>>>>>> e9980554
      ),
    });

    searchParameters = searchParameters.addDisjunctiveFacet(attribute);

    const currentRefinement = getCurrentRefinement(
      props,
      searchState,
      this.context
    );
    if (currentRefinement !== null) {
      searchParameters = searchParameters.addDisjunctiveFacetRefinement(
        attribute,
        currentRefinement
      );
    }

    return searchParameters;
  },

  getMetadata(props, searchState) {
    const id = getId(props);
    const currentRefinement = getCurrentRefinement(
      props,
      searchState,
      this.context
    );
    return {
      id,
      index: getIndex(this.context),
      items:
        currentRefinement === null
          ? []
          : [
              {
                label: `${props.attribute}: ${currentRefinement}`,
                attribute: props.attribute,
                value: nextState => refine(props, nextState, '', this.context),
                currentRefinement,
              },
            ],
    };
  },
});<|MERGE_RESOLUTION|>--- conflicted
+++ resolved
@@ -37,8 +37,8 @@
   return name === currentRefinement ? '' : name;
 }
 
-function getLimit({ showMore, limitMin, limitMax }) {
-  return showMore ? limitMax : limitMin;
+function getLimit({ showMore, limit, showMoreLimit }) {
+  return showMore ? showMoreLimit : limit;
 }
 
 function refine(props, searchState, nextRefinement, context) {
@@ -100,12 +100,7 @@
     meta,
     searchForFacetValuesResults
   ) {
-<<<<<<< HEAD
-    const { attribute, showMore, limit, showMoreLimit, searchable } = props;
-    const itemsLimit = showMore ? showMoreLimit : limit;
-=======
-    const { attributeName } = props;
->>>>>>> e9980554
+    const { attribute, searchable } = props;
     const results = getResults(searchResults, this.context);
 
     const canRefine =
@@ -118,7 +113,7 @@
     );
 
     // Search For Facet Values is not available with derived helper (used for multi index search)
-    if (props.searchable && this.context.multiIndexContext) {
+    if (searchable && this.context.multiIndexContext) {
       throw new Error(
         'react-instantsearch: searching in *List is not available when used inside a' +
           ' multi index context'
@@ -168,11 +163,7 @@
       : sortedItems;
 
     return {
-<<<<<<< HEAD
-      items: transformedItems.slice(0, itemsLimit),
-=======
       items: transformedItems.slice(0, getLimit(props)),
->>>>>>> e9980554
       currentRefinement: getCurrentRefinement(props, searchState, this.context),
       isFromSearch,
       searchable,
@@ -185,15 +176,11 @@
   },
 
   searchForFacetValues(props, searchState, nextRefinement) {
-<<<<<<< HEAD
-    return { facetName: props.attribute, query: nextRefinement };
-=======
     return {
-      facetName: props.attributeName,
+      facetName: props.attribute,
       query: nextRefinement,
       maxFacetHits: getLimit(props),
     };
->>>>>>> e9980554
   },
 
   cleanUp(props, searchState) {
@@ -201,21 +188,12 @@
   },
 
   getSearchParameters(searchParameters, props, searchState) {
-<<<<<<< HEAD
-    const { attribute, showMore, limit, showMoreLimit } = props;
-    const itemsLimit = showMore ? showMoreLimit : limit;
-=======
-    const { attributeName } = props;
->>>>>>> e9980554
+    const { attribute } = props;
 
     searchParameters = searchParameters.setQueryParameters({
       maxValuesPerFacet: Math.max(
         searchParameters.maxValuesPerFacet || 0,
-<<<<<<< HEAD
-        itemsLimit
-=======
         getLimit(props)
->>>>>>> e9980554
       ),
     });
 
