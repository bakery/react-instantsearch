--- conflicted
+++ resolved
@@ -365,13 +365,9 @@
       });
     });
 
-<<<<<<< HEAD
-    it('calling searchForItems return the right searchForItems parameters', () => {
-      const parameters = searchForFacetValues({ attribute: 'ok' }, {}, 'yep');
-=======
-    it('calling searchForItems return the right searchForItems parameters with limitMin', () => {
+    it('calling searchForItems return the right searchForItems parameters with limit', () => {
       const parameters = searchForFacetValues(
-        { attributeName: 'ok', limitMin: 15, limitMax: 25, showMore: false },
+        { attribute: 'ok', limit: 15, showMoreLimit: 25, showMore: false },
         {},
         'yep'
       );
@@ -383,14 +379,13 @@
       });
     });
 
-    it('calling searchForItems return the right searchForItems parameters with limitMax', () => {
+    it('calling searchForItems return the right searchForItems parameters with showMoreLimit', () => {
       const parameters = searchForFacetValues(
-        { attributeName: 'ok', limitMin: 15, limitMax: 25, showMore: true },
+        { attribute: 'ok', limit: 15, showMoreLimit: 25, showMore: true },
         {},
         'yep'
       );
 
->>>>>>> e9980554
       expect(parameters).toEqual({
         facetName: 'ok',
         query: 'yep',
