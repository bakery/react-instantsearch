import { SearchParameters, SearchResults } from 'algoliasearch-helper';
import connect from './connectRange';

jest.mock('../core/createConnector');

let props;
let params;

describe('connectRange', () => {
  describe('single index', () => {
    const context = { context: { ais: { mainTargetedIndex: 'index' } } };
    const getProvidedProps = connect.getProvidedProps.bind(context);
    const cleanUp = connect.cleanUp.bind(context);

    it('provides the correct props to the component', () => {
      props = getProvidedProps(
        { attribute: 'ok', min: 5, max: 10, precision: 2 },
        {},
        {}
      );
      expect(props).toEqual({
        min: 5,
        max: 10,
        currentRefinement: { min: 5, max: 10 },
        count: [],
        canRefine: false,
        precision: 2,
      });

      let results = {
        getFacetStats: () => ({ min: 5, max: 10 }),
        getFacetValues: () => [
          { name: '5', count: 10 },
          { name: '2', count: 20 },
        ],
        getFacetByName: () => true,
        hits: [],
      };
      props = getProvidedProps(
        {
          attribute: 'ok',
          precision: 2,
        },
        {},
        { results }
      );
      expect(props).toEqual({
        min: 5,
        max: 10,
        currentRefinement: { min: 5, max: 10 },
        count: [{ value: '5', count: 10 }, { value: '2', count: 20 }],
        canRefine: true,
        precision: 2,
      });

      results = {
        getFacetStats: () => ({ min: 0.1, max: 9.9 }),
        getFacetValues: () => [
          { name: '5', count: 10 },
          { name: '2', count: 20 },
        ],
        getFacetByName: () => true,
        hits: [],
      };
      props = getProvidedProps(
        {
          attribute: 'ok',
          precision: 0,
        },
        {},
        { results }
      );
      expect(props).toEqual({
        min: 0,
        max: 10,
        currentRefinement: { min: 0, max: 10 },
        count: [{ value: '5', count: 10 }, { value: '2', count: 20 }],
        canRefine: true,
        precision: 0,
      });

      results = {
        getFacetStats: () => ({ min: 0.1, max: 9.9 }),
        getFacetValues: () => [
          { name: '5', count: 10 },
          { name: '2', count: 20 },
        ],
        getFacetByName: () => true,
        hits: [],
      };
      props = getProvidedProps(
        {
          attribute: 'ok',
          precision: 2,
          min: 0.1,
          max: 9.9,
        },
        {},
        { results }
      );
      expect(props).toEqual({
        min: 0.1,
        max: 9.9,
        currentRefinement: { min: 0.1, max: 9.9 },
        count: [{ value: '5', count: 10 }, { value: '2', count: 20 }],
        canRefine: true,
        precision: 2,
      });

      results = {
        getFacetStats: () => ({ min: 0.1234, max: 9.5678 }),
        getFacetValues: () => [
          { name: '5', count: 10 },
          { name: '2', count: 20 },
        ],
        getFacetByName: () => true,
        hits: [],
      };
      props = getProvidedProps(
        {
          attribute: 'ok',
          precision: 0,
        },
        {},
        { results }
      );
      expect(props).toEqual({
        min: 0,
        max: 10,
        currentRefinement: { min: 0, max: 10 },
        count: [{ value: '5', count: 10 }, { value: '2', count: 20 }],
        canRefine: true,
        precision: 0,
      });

      results = {
        getFacetStats: () => ({ min: 0.1234, max: 9.5678 }),
        getFacetValues: () => [
          { name: '5', count: 10 },
          { name: '2', count: 20 },
        ],
        getFacetByName: () => true,
        hits: [],
      };
      props = getProvidedProps(
        {
          attribute: 'ok',
          precision: 1,
        },
        {},
        { results }
      );
      expect(props).toEqual({
        min: 0.1,
        max: 9.6,
        currentRefinement: { min: 0.1, max: 9.6 },
        count: [{ value: '5', count: 10 }, { value: '2', count: 20 }],
        canRefine: true,
        precision: 1,
      });

      results = {
        getFacetStats: () => ({ min: 0.1234, max: 9.5678 }),
        getFacetValues: () => [
          { name: '5', count: 10 },
          { name: '2', count: 20 },
        ],
        getFacetByName: () => true,
        hits: [],
      };
      props = getProvidedProps(
        {
          attribute: 'ok',
          precision: 2,
        },
        {},
        { results }
      );
      expect(props).toEqual({
        min: 0.12,
        max: 9.57,
        currentRefinement: { min: 0.12, max: 9.57 },
        count: [{ value: '5', count: 10 }, { value: '2', count: 20 }],
        canRefine: true,
        precision: 2,
      });

      results = {
        getFacetStats: () => ({ min: 0.1234, max: 9.5678 }),
        getFacetValues: () => [
          { name: '5', count: 10 },
          { name: '2', count: 20 },
        ],
        getFacetByName: () => true,
        hits: [],
      };
      props = getProvidedProps(
        {
          attribute: 'ok',
          precision: 3,
        },
        {},
        { results }
      );
      expect(props).toEqual({
        min: 0.123,
        max: 9.568,
        currentRefinement: { min: 0.123, max: 9.568 },
        count: [{ value: '5', count: 10 }, { value: '2', count: 20 }],
        canRefine: true,
        precision: 3,
      });

      results = {
        getFacetByName: () => false,
        getFacetStats: () => {},
        getFacetValues: () => [],
        hits: [],
      };
      props = getProvidedProps(
        {
          attribute: 'ok',
          precision: 2,
        },
        {},
        { results }
      );
      expect(props).toEqual({
        min: undefined,
        max: undefined,
        currentRefinement: {
          min: undefined,
          max: undefined,
        },
        count: [],
        canRefine: false,
        precision: 2,
      });

      props = getProvidedProps(
        { attribute: 'ok', precision: 2 },
        { ok: { min: 6, max: 9 } },
        {}
      );
      expect(props).toEqual({
        min: undefined,
        max: undefined,
        currentRefinement: {
          min: undefined,
          max: undefined,
        },
        count: [],
        canRefine: false,
        precision: 2,
      });

      props = getProvidedProps(
        {
          attribute: 'ok',
          min: 5,
          max: 10,
          precision: 2,
        },
        {
          range: { ok: { min: 6, max: 9 } },
        },
        {}
      );
      expect(props).toEqual({
        min: 5,
        max: 10,
        currentRefinement: { min: 6, max: 9 },
        count: [],
        canRefine: false,
        precision: 2,
      });

      props = getProvidedProps(
        {
          attribute: 'ok',
          min: 5,
          max: 10,
          precision: 2,
        },
        {
          range: { ok: { min: '6', max: '9' } },
        },
        {}
      );
      expect(props).toEqual({
        min: 5,
        max: 10,
        currentRefinement: { min: 6, max: 9 },
        count: [],
        canRefine: false,
        precision: 2,
      });

      props = getProvidedProps(
        {
          attribute: 'ok',
          min: 5,
          max: 10,
          defaultRefinement: { min: 6, max: 9 },
          precision: 2,
        },
        {},
        {}
      );
      expect(props).toEqual({
        min: 5,
        max: 10,
        currentRefinement: { min: 6, max: 9 },
        count: [],
        canRefine: false,
        precision: 2,
      });

      props = getProvidedProps(
        {
          attribute: 'ok',
          precision: 2,
        },
        {},
        {
          results: new SearchResults(new SearchParameters(), [{ hits: [] }]),
        }
      );
      expect(props).toEqual({
        min: undefined,
        max: undefined,
        currentRefinement: {
          min: undefined,
          max: undefined,
        },
        count: [],
        canRefine: false,
        precision: 2,
      });

      expect(() =>
        getProvidedProps(
          {
            attribute: 'ok',
            min: 5,
            max: 10,
            defaultRefinement: { min: 4, max: 9 },
            precision: 2,
          },
          {},
          {}
        )
      ).toThrow("You can't provide min value lower than range.");

      expect(() =>
        getProvidedProps(
          {
            attribute: 'ok',
            min: 5,
            max: 10,
            defaultRefinement: { min: 6, max: 11 },
            precision: 2,
          },
          {},
          {}
        )
      ).toThrow("You can't provide max value greater than range.");
    });

    it("calling refine updates the widget's search state", () => {
      const nextState = connect.refine.call(
        {
          ...context,
          _currentRange: { min: 0, max: 100 },
        },
        { attribute: 'ok' },
        { otherKey: 'val', range: { otherKey: { min: 1, max: 2 } } },
        { min: 3, max: 5 }
      );
      expect(nextState).toEqual({
        page: 1,
        otherKey: 'val',
        range: { ok: { min: 3, max: 5 }, otherKey: { min: 1, max: 2 } },
      });
    });

    it('calling refine with non finite values should fail', () => {
      function shouldNotRefineWithNaN() {
        connect.refine.call(
          {
            ...context,
            _currentRange: { min: 0, max: 100 },
          },
          { attribute: 'ok' },
          { otherKey: 'val', range: { otherKey: { min: 1, max: 2 } } },
          { min: NaN, max: 5 }
        );
      }
      expect(shouldNotRefineWithNaN).toThrowError(
        "You can't provide non finite values to the range connector"
      );

      function shouldNotRefineWithNull() {
        connect.refine.call(
          {
            ...context,
            _currentRange: { min: 0, max: 100 },
          },
          { attribute: 'ok' },
          { otherKey: 'val', range: { otherKey: { min: 1, max: 2 } } },
          { min: null, max: 5 }
        );
      }
      expect(shouldNotRefineWithNull).toThrowError(
        "You can't provide non finite values to the range connector"
      );
    });

    it('refines the corresponding numeric facet', () => {
      params = connect.getSearchParameters.call(
        {
          ...context,
          _currentRange: {
            min: 10,
            max: 30,
          },
        },
        new SearchParameters(),
        { attribute: 'facet' },
        { range: { facet: { min: 10, max: 30 } } }
      );

      expect(params.getNumericRefinements('facet')).toEqual({
        '>=': [10],
        '<=': [30],
      });

      params = connect.getSearchParameters.call(
        {
          ...context,
          _currentRange: {
            min: 10,
            max: 30,
          },
        },
        new SearchParameters(),
        { attribute: 'facet', min: 10, max: 30 },
        {}
      );

      expect(params.getNumericRefinements('facet')).toEqual({
        '>=': [10],
        '<=': [30],
      });
    });

    it('registers its filter in metadata', () => {
      let metadata = connect.getMetadata.call(
        {
          ...context,
          _currentRange: { min: 0, max: 100 },
        },
        { attribute: 'wot' },
        { range: { wot: { min: 5 } } }
      );
      expect(metadata).toEqual({
        id: 'wot',
        index: 'index',
        items: [
          {
            label: '5 <= wot',
<<<<<<< HEAD
            attribute: 'wot',
            currentRefinement: { min: 5, max: undefined },
=======
            attributeName: 'wot',
            currentRefinement: { min: 5, max: 100 },
>>>>>>> 4e0dbd3b
            // Ignore clear, we test it later
            value: metadata.items[0].value,
          },
        ],
      });

      const searchState = metadata.items[0].value({
        range: { wot: { min: 5 } },
      });
      expect(searchState).toEqual({
        page: 1,
        range: {
          wot: {
            min: undefined,
            max: undefined,
          },
        },
      });

      metadata = connect.getMetadata.call(
        {
          ...context,
          _currentRange: { min: 0, max: 100 },
        },
        { attribute: 'wot' },
        { range: { wot: { max: 10 } } }
      );
      expect(metadata).toEqual({
        id: 'wot',
        index: 'index',
        items: [
          {
            label: 'wot <= 10',
<<<<<<< HEAD
            attribute: 'wot',
            currentRefinement: { min: undefined, max: 10 },
=======
            attributeName: 'wot',
            currentRefinement: { min: 0, max: 10 },
>>>>>>> 4e0dbd3b
            value: metadata.items[0].value,
          },
        ],
      });

      metadata = connect.getMetadata.call(
        {
          ...context,
          _currentRange: { min: 0, max: 100 },
        },
        { attribute: 'wot' },
        { range: { wot: { min: 5, max: 10 } } }
      );
      expect(metadata).toEqual({
        id: 'wot',
        index: 'index',
        items: [
          {
            label: '5 <= wot <= 10',
            attribute: 'wot',
            currentRefinement: { min: 5, max: 10 },
            value: metadata.items[0].value,
          },
        ],
      });

      metadata = connect.getMetadata.call(
        {
          ...context,
          _currentRange: { min: 0, max: 100 },
        },
        { attribute: 'wot' },
        { range: { wot: { min: 0, max: 100 } } }
      );
      expect(metadata).toEqual({
        id: 'wot',
        index: 'index',
        items: [],
      });
    });

    it('items value function should clear it from the search state', () => {
      const metadata = connect.getMetadata.call(
        {
          ...context,
          _currentRange: { min: 0, max: 100 },
        },
        { attribute: 'one' },
        { range: { one: { min: 5 }, two: { max: 4 } } }
      );

      const searchState = metadata.items[0].value({
        range: { one: { min: 5 }, two: { max: 4 } },
      });

      expect(searchState).toEqual({
        page: 1,
        range: {
          two: {
            max: 4,
          },
          one: {
            min: undefined,
            max: undefined,
          },
        },
      });
    });

    it('should return the right searchState when clean up', () => {
      let searchState = cleanUp(
        { attribute: 'name' },
        {
          range: { name: 'searchState', name2: 'searchState' },
          another: { searchState: 'searchState' },
        }
      );
      expect(searchState).toEqual({
        range: { name2: 'searchState' },
        another: { searchState: 'searchState' },
      });

      searchState = cleanUp({ attribute: 'name2' }, searchState);
      expect(searchState).toEqual({
        range: {},
        another: { searchState: 'searchState' },
      });
    });
  });

  describe('multi index', () => {
    const context = {
      context: {
        ais: { mainTargetedIndex: 'first' },
        multiIndexContext: { targetedIndex: 'first' },
      },
    };
    const getProvidedProps = connect.getProvidedProps.bind(context);
    const getSearchParameters = connect.getSearchParameters.bind(context);
    const cleanUp = connect.cleanUp.bind(context);

    it('provides the correct props to the component', () => {
      const results = {
        first: {
          getFacetStats: () => ({ min: 5, max: 10 }),
          getFacetValues: () => [
            { name: '5', count: 10 },
            { name: '2', count: 20 },
          ],
          getFacetByName: () => true,
        },
      };
      props = getProvidedProps(
        { attribute: 'ok', precision: 2 },
        {},
        { results }
      );
      expect(props).toEqual({
        min: 5,
        max: 10,
        currentRefinement: { min: 5, max: 10 },
        count: [{ value: '5', count: 10 }, { value: '2', count: 20 }],
        canRefine: true,
        precision: 2,
      });

      props = getProvidedProps(
        {
          attribute: 'ok',
          min: 5,
          max: 10,
          precision: 2,
        },
        {
          indices: { first: { range: { ok: { min: 6, max: 9 } } } },
        },
        {}
      );
      expect(props).toEqual({
        min: 5,
        max: 10,
        currentRefinement: { min: 6, max: 9 },
        count: [],
        canRefine: false,
        precision: 2,
      });

      props = getProvidedProps(
        {
          attribute: 'ok',
          precision: 2,
        },
        {},
        {
          results: {
            first: new SearchResults(new SearchParameters(), [{ hits: [] }]),
          },
        }
      );
      expect(props).toEqual({
        min: undefined,
        max: undefined,
        currentRefinement: {
          min: undefined,
          max: undefined,
        },
        count: [],
        canRefine: false,
        precision: 2,
      });
    });

    it("calling refine updates the widget's search state", () => {
      let nextState = connect.refine.call(
        {
          ...context,
          _currentRange: { min: 0, max: 100 },
        },
        { attribute: 'ok' },
        {
          otherKey: 'val',
          indices: { first: { range: { otherKey: { min: 1, max: 2 } } } },
        },
        { min: 3, max: 5 }
      );
      expect(nextState).toEqual({
        otherKey: 'val',
        indices: {
          first: {
            page: 1,
            range: { ok: { min: 3, max: 5 }, otherKey: { min: 1, max: 2 } },
          },
        },
      });

      nextState = connect.refine.call(
        {
          context: {
            ais: { mainTargetedIndex: 'first' },
            multiIndexContext: { targetedIndex: 'second' },
          },
          _currentRange: { min: 0, max: 100 },
        },
        { attribute: 'ok' },
        {
          otherKey: 'val',
          indices: { first: { range: { otherKey: { min: 1, max: 2 } } } },
        },
        { min: 3, max: 5 }
      );
      expect(nextState).toEqual({
        otherKey: 'val',
        indices: {
          first: { range: { otherKey: { min: 1, max: 2 } } },
          second: { page: 1, range: { ok: { min: 3, max: 5 } } },
        },
      });
    });

    it('refines the corresponding numeric facet', () => {
      params = getSearchParameters(
        new SearchParameters(),
        { attribute: 'facet' },
        { indices: { first: { range: { facet: { min: 10, max: 30 } } } } }
      );
      expect(params.getNumericRefinements('facet')).toEqual({
        '>=': [10],
        '<=': [30],
      });
    });

    it('registers its filter in metadata', () => {
      let metadata = connect.getMetadata.call(
        {
          ...context,
          _currentRange: { min: 0, max: 100 },
        },
        { attribute: 'wot' },
        { indices: { first: { range: { wot: { min: 5 } } } } }
      );
      expect(metadata).toEqual({
        id: 'wot',
        index: 'first',
        items: [
          {
            label: '5 <= wot',
<<<<<<< HEAD
            attribute: 'wot',
            currentRefinement: { min: 5, max: undefined },
=======
            attributeName: 'wot',
            currentRefinement: { min: 5, max: 100 },
>>>>>>> 4e0dbd3b
            // Ignore clear, we test it later
            value: metadata.items[0].value,
          },
        ],
      });

      const searchState = metadata.items[0].value({
        indices: { first: { range: { wot: { min: 5 } } } },
      });
      expect(searchState).toEqual({
        indices: {
          first: {
            page: 1,
            range: {
              wot: {
                min: undefined,
                max: undefined,
              },
            },
          },
        },
      });

      metadata = connect.getMetadata.call(
        {
          ...context,
          _currentRange: { min: 0, max: 100 },
        },
        { attribute: 'wot' },
        { indices: { first: { range: { wot: { max: 10 } } } } }
      );
      expect(metadata).toEqual({
        id: 'wot',
        index: 'first',
        items: [
          {
            label: 'wot <= 10',
<<<<<<< HEAD
            attribute: 'wot',
            currentRefinement: { min: undefined, max: 10 },
=======
            attributeName: 'wot',
            currentRefinement: { min: 0, max: 10 },
>>>>>>> 4e0dbd3b
            value: metadata.items[0].value,
          },
        ],
      });

      metadata = connect.getMetadata.call(
        {
          ...context,
          _currentRange: { min: 0, max: 100 },
        },
        { attribute: 'wot' },
        { indices: { first: { range: { wot: { max: 100 } } } } }
      );
      expect(metadata).toEqual({
        id: 'wot',
        index: 'first',
        items: [],
      });
    });

    it('items value function should clear it from the search state', () => {
      const metadata = connect.getMetadata.call(
        {
          ...context,
          _currentRange: { min: 0, max: 100 },
        },
        { attribute: 'one' },
        { indices: { first: { range: { one: { min: 5 }, two: { max: 4 } } } } }
      );

      const searchState = metadata.items[0].value({
        indices: { first: { range: { one: { min: 5 }, two: { max: 4 } } } },
      });

      expect(searchState).toEqual({
        indices: {
          first: {
            page: 1,
            range: {
              one: {
                min: undefined,
                max: undefined,
              },
              two: {
                max: 4,
              },
            },
          },
        },
      });
    });

    it('should return the right searchState when clean up', () => {
      let searchState = cleanUp(
        { attribute: 'name' },
        {
          indices: {
            first: { range: { name: 'searchState', name2: 'searchState' } },
          },
          another: { searchState: 'searchState' },
        }
      );
      expect(searchState).toEqual({
        indices: { first: { range: { name2: 'searchState' } } },
        another: { searchState: 'searchState' },
      });

      searchState = cleanUp({ attribute: 'name2' }, searchState);
      expect(searchState).toEqual({
        another: { searchState: 'searchState' },
        indices: { first: { range: {} } },
      });
    });
  });

  describe('refine', () => {
    it('expect to refine when values are in range', () => {
      const thisArgs = {
        context: { ais: { mainTargetedIndex: 'index' } },
        _currentRange: { min: 0, max: 100 },
      };

      const propsForRefine = {
        attribute: 'ok',
      };

      const searchState = {
        otherKey: 'val',
        range: {
          otherKey: {
            min: 1,
            max: 2,
          },
        },
      };

      const nextRefinement = {
        min: 10,
        max: 90,
      };

      const actual = connect.refine.call(
        thisArgs,
        propsForRefine,
        searchState,
        nextRefinement
      );

      const expectation = {
        page: 1,
        otherKey: 'val',
        range: {
          ok: {
            min: 10,
            max: 90,
          },
          otherKey: {
            min: 1,
            max: 2,
          },
        },
      };

      expect(actual).toEqual(expectation);
    });

    it('expect to refine when values are parsable integer', () => {
      const thisArgs = {
        context: { ais: { mainTargetedIndex: 'index' } },
        _currentRange: { min: 0, max: 100 },
      };

      const propsForRefine = {
        attribute: 'ok',
      };

      const searchState = {
        otherKey: 'val',
        range: {
          otherKey: {
            min: 1,
            max: 2,
          },
        },
      };

      const nextRefinement = {
        min: '10',
        max: '90',
      };

      const actual = connect.refine.call(
        thisArgs,
        propsForRefine,
        searchState,
        nextRefinement
      );

      const expectation = {
        page: 1,
        otherKey: 'val',
        range: {
          ok: {
            min: 10,
            max: 90,
          },
          otherKey: {
            min: 1,
            max: 2,
          },
        },
      };

      expect(actual).toEqual(expectation);
    });

    it('expect to refine when values are parsable float', () => {
      const thisArgs = {
        context: { ais: { mainTargetedIndex: 'index' } },
        _currentRange: { min: 0, max: 100 },
      };

      const propsForRefine = {
        attribute: 'ok',
      };

      const searchState = {
        otherKey: 'val',
        range: {
          otherKey: {
            min: 1,
            max: 2,
          },
        },
      };

      const nextRefinement = {
        min: '10.15',
        max: '90.85',
      };

      const actual = connect.refine.call(
        thisArgs,
        propsForRefine,
        searchState,
        nextRefinement
      );

      const expectation = {
        page: 1,
        otherKey: 'val',
        range: {
          ok: {
            min: 10.15,
            max: 90.85,
          },
          otherKey: {
            min: 1,
            max: 2,
          },
        },
      };

      expect(actual).toEqual(expectation);
    });

    it('expect to refine min at range bound when defined', () => {
      const thisArgs = {
        context: { ais: { mainTargetedIndex: 'index' } },
        _currentRange: { min: 10, max: 100 },
      };

      const propsForRefine = {
        attribute: 'ok',
        min: 10,
      };

      const searchState = {
        otherKey: 'val',
        range: {
          otherKey: {
            min: 1,
            max: 2,
          },
        },
      };

      const nextRefinement = {
        min: 10,
      };

      const actual = connect.refine.call(
        thisArgs,
        propsForRefine,
        searchState,
        nextRefinement
      );

      const expectation = {
        page: 1,
        otherKey: 'val',
        range: {
          ok: {
            min: 10,
          },
          otherKey: {
            min: 1,
            max: 2,
          },
        },
      };

      expect(actual).toEqual(expectation);
    });

    it('expect to refine max at range bound when defined', () => {
      const thisArgs = {
        context: { ais: { mainTargetedIndex: 'index' } },
        _currentRange: { min: 0, max: 90 },
      };

      const propsForRefine = {
        attribute: 'ok',
        max: 90,
      };

      const searchState = {
        otherKey: 'val',
        range: {
          otherKey: {
            min: 1,
            max: 2,
          },
        },
      };

      const nextRefinement = {
        max: 90,
      };

      const actual = connect.refine.call(
        thisArgs,
        propsForRefine,
        searchState,
        nextRefinement
      );

      const expectation = {
        page: 1,
        otherKey: 'val',
        range: {
          ok: {
            max: 90,
          },
          otherKey: {
            min: 1,
            max: 2,
          },
        },
      };

      expect(actual).toEqual(expectation);
    });

    it('expect to refine min when user bound are set and value is nullable', () => {
      const thisArgs = {
        context: { ais: { mainTargetedIndex: 'index' } },
        _currentRange: { min: 10, max: 100 },
      };

      const propsForRefine = {
        attribute: 'ok',
        min: 10,
      };

      const searchState = {
        otherKey: 'val',
        range: {
          otherKey: {
            min: 1,
            max: 2,
          },
          ok: {
            min: 20,
            max: 90,
          },
        },
      };

      const nextRefinement = {
        min: undefined,
        max: 90,
      };

      const actual = connect.refine.call(
        thisArgs,
        propsForRefine,
        searchState,
        nextRefinement
      );

      const expectation = {
        page: 1,
        otherKey: 'val',
        range: {
          ok: {
            min: 10,
            max: 90,
          },
          otherKey: {
            min: 1,
            max: 2,
          },
        },
      };

      expect(actual).toEqual(expectation);
    });

    it('expect to refine max when user bound are set and value is nullable', () => {
      const thisArgs = {
        context: { ais: { mainTargetedIndex: 'index' } },
        _currentRange: { min: 0, max: 90 },
      };

      const propsForRefine = {
        attribute: 'ok',
        max: 90,
      };

      const searchState = {
        otherKey: 'val',
        range: {
          otherKey: {
            min: 1,
            max: 2,
          },
          ok: {
            min: 10,
            max: 90,
          },
        },
      };

      const nextRefinement = {
        min: 10,
        max: undefined,
      };

      const actual = connect.refine.call(
        thisArgs,
        propsForRefine,
        searchState,
        nextRefinement
      );

      const expectation = {
        page: 1,
        otherKey: 'val',
        range: {
          ok: {
            min: 10,
            max: 90,
          },
          otherKey: {
            min: 1,
            max: 2,
          },
        },
      };

      expect(actual).toEqual(expectation);
    });

    it('expect to reset min with undefined', () => {
      const thisArgs = {
        context: { ais: { mainTargetedIndex: 'index' } },
        _currentRange: { min: 0, max: 100 },
      };

      const propsForRefine = {
        attribute: 'ok',
      };

      const searchState = {
        otherKey: 'val',
        range: {
          otherKey: {
            min: 1,
            max: 2,
          },
          ok: {
            min: 5,
            max: 10,
          },
        },
      };

      const nextRefinement = {
        min: undefined,
        max: 10,
      };

      const actual = connect.refine.call(
        thisArgs,
        propsForRefine,
        searchState,
        nextRefinement
      );

      const expectation = {
        page: 1,
        otherKey: 'val',
        range: {
          ok: {
            min: undefined,
            max: 10,
          },
          otherKey: {
            min: 1,
            max: 2,
          },
        },
      };

      expect(actual).toEqual(expectation);
    });

    it('expect to reset max with undefined', () => {
      const thisArgs = {
        context: { ais: { mainTargetedIndex: 'index' } },
        _currentRange: { min: 0, max: 100 },
      };

      const propsForRefine = {
        attribute: 'ok',
      };

      const searchState = {
        otherKey: 'val',
        range: {
          otherKey: {
            min: 1,
            max: 2,
          },
          ok: {
            min: 5,
            max: 10,
          },
        },
      };

      const nextRefinement = {
        min: undefined,
        max: 10,
      };

      const actual = connect.refine.call(
        thisArgs,
        propsForRefine,
        searchState,
        nextRefinement
      );

      const expectation = {
        page: 1,
        otherKey: 'val',
        range: {
          ok: {
            min: undefined,
            max: 10,
          },
          otherKey: {
            min: 1,
            max: 2,
          },
        },
      };

      expect(actual).toEqual(expectation);
    });

    it('expect to reset min with empty string', () => {
      const thisArgs = {
        context: { ais: { mainTargetedIndex: 'index' } },
        _currentRange: { min: 0, max: 100 },
      };

      const propsForRefine = {
        attribute: 'ok',
      };

      const searchState = {
        otherKey: 'val',
        range: {
          otherKey: {
            min: 1,
            max: 2,
          },
          ok: {
            min: 5,
            max: 10,
          },
        },
      };

      const nextRefinement = {
        min: '',
        max: 10,
      };

      const actual = connect.refine.call(
        thisArgs,
        propsForRefine,
        searchState,
        nextRefinement
      );

      const expectation = {
        page: 1,
        otherKey: 'val',
        range: {
          ok: {
            min: undefined,
            max: 10,
          },
          otherKey: {
            min: 1,
            max: 2,
          },
        },
      };

      expect(actual).toEqual(expectation);
    });

    it('expect to reset max with empty string', () => {
      const thisArgs = {
        context: { ais: { mainTargetedIndex: 'index' } },
        _currentRange: { min: 0, max: 100 },
      };

      const propsForRefine = {
        attribute: 'ok',
      };

      const searchState = {
        otherKey: 'val',
        range: {
          otherKey: {
            min: 1,
            max: 2,
          },
          ok: {
            min: 5,
            max: 10,
          },
        },
      };

      const nextRefinement = {
        min: 5,
        max: '',
      };

      const actual = connect.refine.call(
        thisArgs,
        propsForRefine,
        searchState,
        nextRefinement
      );

      const expectation = {
        page: 1,
        otherKey: 'val',
        range: {
          ok: {
            min: 5,
            max: undefined,
          },
          otherKey: {
            min: 1,
            max: 2,
          },
        },
      };

      expect(actual).toEqual(expectation);
    });

    it('expect to reset min when value is at bound and no bound are defined', () => {
      const thisArgs = {
        context: { ais: { mainTargetedIndex: 'index' } },
        _currentRange: { min: 10, max: 100 },
      };

      const propsForRefine = {
        attribute: 'ok',
      };

      const searchState = {
        otherKey: 'val',
        range: {
          otherKey: {
            min: 1,
            max: 2,
          },
          ok: {
            min: 20,
            max: 90,
          },
        },
      };

      const nextRefinement = {
        min: 10,
        max: 90,
      };

      const actual = connect.refine.call(
        thisArgs,
        propsForRefine,
        searchState,
        nextRefinement
      );

      const expectation = {
        page: 1,
        otherKey: 'val',
        range: {
          ok: {
            min: undefined,
            max: 90,
          },
          otherKey: {
            min: 1,
            max: 2,
          },
        },
      };

      expect(actual).toEqual(expectation);
    });

    it('expect to reset max when value is at bound and no bound are defined', () => {
      const thisArgs = {
        context: { ais: { mainTargetedIndex: 'index' } },
        _currentRange: { min: 0, max: 100 },
      };

      const propsForRefine = {
        attribute: 'ok',
      };

      const searchState = {
        otherKey: 'val',
        range: {
          otherKey: {
            min: 1,
            max: 2,
          },
          ok: {
            min: 10,
            max: 90,
          },
        },
      };

      const nextRefinement = {
        min: 10,
        max: 100,
      };

      const actual = connect.refine.call(
        thisArgs,
        propsForRefine,
        searchState,
        nextRefinement
      );

      const expectation = {
        page: 1,
        otherKey: 'val',
        range: {
          ok: {
            min: 10,
            max: undefined,
          },
          otherKey: {
            min: 1,
            max: 2,
          },
        },
      };

      expect(actual).toEqual(expectation);
    });

    it('expect to throw an error when min is invalid', () => {
      const thisArgs = {
        context: { ais: { mainTargetedIndex: 'index' } },
        _currentRange: { min: 0, max: 90 },
      };

      const propsForRefine = {
        attribute: 'ok',
      };

      const searchState = {};

      const nextRefinement = {
        min: 'kdsjhfkd',
      };

      expect(() =>
        connect.refine.call(
          thisArgs,
          propsForRefine,
          searchState,
          nextRefinement
        )
      ).toThrow("You can't provide non finite values to the range connector");
    });

    it('expect to throw an error when max is invalid', () => {
      const thisArgs = {
        context: { ais: { mainTargetedIndex: 'index' } },
        _currentRange: { min: 0, max: 90 },
      };

      const propsForRefine = {
        attribute: 'ok',
      };

      const searchState = {};

      const nextRefinement = {
        max: 'kdsjhfkd',
      };

      expect(() =>
        connect.refine.call(
          thisArgs,
          propsForRefine,
          searchState,
          nextRefinement
        )
      ).toThrow("You can't provide non finite values to the range connector");
    });

    it('expect to throw an error when min is out of range', () => {
      const thisArgs = {
        context: { ais: { mainTargetedIndex: 'index' } },
        _currentRange: { min: 10, max: 90 },
      };

      const propsForRefine = {
        attribute: 'ok',
        min: 10,
      };

      const searchState = {};

      const nextRefinement = {
        min: 0,
      };

      expect(() =>
        connect.refine.call(
          thisArgs,
          propsForRefine,
          searchState,
          nextRefinement
        )
      ).toThrow("You can't provide min value lower than range.");
    });

    it('expect to throw an error when max is out of range', () => {
      const thisArgs = {
        context: { ais: { mainTargetedIndex: 'index' } },
        _currentRange: { min: 10, max: 90 },
      };

      const propsForRefine = {
        attribute: 'ok',
        max: 100,
      };

      const searchState = {};

      const nextRefinement = {
        max: 110,
      };

      expect(() =>
        connect.refine.call(
          thisArgs,
          propsForRefine,
          searchState,
          nextRefinement
        )
      ).toThrow("You can't provide max value greater than range.");
    });
  });
});<|MERGE_RESOLUTION|>--- conflicted
+++ resolved
@@ -469,13 +469,8 @@
         items: [
           {
             label: '5 <= wot',
-<<<<<<< HEAD
             attribute: 'wot',
-            currentRefinement: { min: 5, max: undefined },
-=======
-            attributeName: 'wot',
             currentRefinement: { min: 5, max: 100 },
->>>>>>> 4e0dbd3b
             // Ignore clear, we test it later
             value: metadata.items[0].value,
           },
@@ -509,13 +504,8 @@
         items: [
           {
             label: 'wot <= 10',
-<<<<<<< HEAD
             attribute: 'wot',
-            currentRefinement: { min: undefined, max: 10 },
-=======
-            attributeName: 'wot',
             currentRefinement: { min: 0, max: 10 },
->>>>>>> 4e0dbd3b
             value: metadata.items[0].value,
           },
         ],
@@ -762,13 +752,8 @@
         items: [
           {
             label: '5 <= wot',
-<<<<<<< HEAD
             attribute: 'wot',
-            currentRefinement: { min: 5, max: undefined },
-=======
-            attributeName: 'wot',
             currentRefinement: { min: 5, max: 100 },
->>>>>>> 4e0dbd3b
             // Ignore clear, we test it later
             value: metadata.items[0].value,
           },
@@ -806,13 +791,8 @@
         items: [
           {
             label: 'wot <= 10',
-<<<<<<< HEAD
             attribute: 'wot',
-            currentRefinement: { min: undefined, max: 10 },
-=======
-            attributeName: 'wot',
             currentRefinement: { min: 0, max: 10 },
->>>>>>> 4e0dbd3b
             value: metadata.items[0].value,
           },
         ],
