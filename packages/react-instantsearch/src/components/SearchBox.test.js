/* eslint-env jest, jasmine */

import React from 'react';
import renderer from 'react-test-renderer';
import Enzyme, { mount } from 'enzyme';
import Adapter from 'enzyme-adapter-react-16';
import SearchBox from './SearchBox';

Enzyme.configure({ adapter: new Adapter() });

describe('SearchBox', () => {
  it('applies its default props', () => {
<<<<<<< HEAD
    const tree = renderer
      .create(<SearchBox cx={(...x) => x.join(' ')} refine={() => null} />)
      .toJSON();
    expect(tree).toMatchSnapshot();
  });

  it('transfers the autoFocus prop to the underlying input element', () => {
    const tree = renderer
      .create(
        <SearchBox cx={(...x) => x.join(' ')} refine={() => null} autoFocus />
      )
      .toJSON();
    expect(tree).toMatchSnapshot();
  });

  it('treats its query prop as its input value', () => {
    const inst = renderer.create(
      <SearchBox
        cx={(...x) => x.join(' ')}
        refine={() => null}
        currentRefinement="QUERY1"
      />
=======
    const instance = renderer.create(<SearchBox refine={() => null} />);

    expect(instance.toJSON()).toMatchSnapshot();

    instance.unmount();
  });

  it('transfers the autoFocus prop to the underlying input element', () => {
    const instance = renderer.create(
      <SearchBox refine={() => null} autoFocus />
    );

    expect(instance.toJSON()).toMatchSnapshot();

    instance.unmount();
  });

  it('treats its query prop as its input value', () => {
    const instance = renderer.create(
      <SearchBox refine={() => null} currentRefinement="QUERY1" />
>>>>>>> e891b1d7
    );

<<<<<<< HEAD
    inst.update(
      <SearchBox
        cx={(...x) => x.join(' ')}
        refine={() => null}
        currentRefinement="QUERY2"
      />
    );
    expect(inst.toJSON()).toMatchSnapshot();
  });

  it('lets you customize its theme', () => {
    const tree = renderer
      .create(
        <SearchBox
          cx={(...x) => x.join(' ')}
          refine={() => null}
          theme={{
            root: 'ROOT',
            wrapper: 'WRAPPER',
            input: 'INPUT',
            submit: 'SUBMIT',
            reset: 'RESET',
          }}
        />
      )
      .toJSON();
    expect(tree).toMatchSnapshot();
  });

  it('lets you give custom components for reset and submit', () => {
    const tree = renderer
      .create(
        <SearchBox
          cx={(...x) => x.join(' ')}
          refine={() => null}
          submitComponent={<span>🔍</span>}
          resetComponent={
            <svg viewBox="200 198 108 122">
              <path d="M200.8 220l45 46.7-20 47.4 31.7-34 50.4 39.3-34.3-52.6 30.2-68.3-49.7 51.7" />
            </svg>
          }
        />
      )
      .toJSON();
    expect(tree).toMatchSnapshot();
  });

  it('lets you customize its translations', () => {
    const tree = renderer
      .create(
        <SearchBox
          cx={(...x) => x.join(' ')}
          refine={() => null}
          translations={{
            resetTitle: 'RESET_TITLE',
            placeholder: 'PLACEHOLDER',
          }}
        />
      )
      .toJSON();
    expect(tree).toMatchSnapshot();
=======
    expect(instance.toJSON()).toMatchSnapshot();

    instance.update(
      <SearchBox refine={() => null} currentRefinement="QUERY2" />
    );

    expect(instance.toJSON()).toMatchSnapshot();

    instance.unmount();
  });

  it('lets you customize its theme', () => {
    const instance = renderer.create(
      <SearchBox
        refine={() => null}
        theme={{
          root: 'ROOT',
          wrapper: 'WRAPPER',
          input: 'INPUT',
          submit: 'SUBMIT',
          reset: 'RESET',
        }}
      />
    );

    expect(instance.toJSON()).toMatchSnapshot();

    instance.unmount();
  });

  it('lets you give custom components for reset and submit', () => {
    const instance = renderer.create(
      <SearchBox
        refine={() => null}
        submitComponent={<span>🔍</span>}
        resetComponent={
          <svg viewBox="200 198 108 122">
            <path d="M200.8 220l45 46.7-20 47.4 31.7-34 50.4 39.3-34.3-52.6 30.2-68.3-49.7 51.7" />
          </svg>
        }
      />
    );

    expect(instance.toJSON()).toMatchSnapshot();

    instance.unmount();
  });

  it('lets you customize its translations', () => {
    const instance = renderer.create(
      <SearchBox
        refine={() => null}
        translations={{
          resetTitle: 'RESET_TITLE',
          placeholder: 'PLACEHOLDER',
        }}
      />
    );

    expect(instance.toJSON()).toMatchSnapshot();

    instance.unmount();
>>>>>>> e891b1d7
  });

  it('treats query as a default value when searchAsYouType=false', () => {
    const wrapper = mount(
      <SearchBox
        cx={(...x) => x.join(' ')}
        refine={() => null}
        currentRefinement="QUERY1"
        searchAsYouType={false}
      />
    );

    expect(wrapper.find('input').props().value).toBe('QUERY1');

    wrapper.find('input').simulate('change', { target: { value: 'QUERY2' } });

    expect(wrapper.find('input').props().value).toBe('QUERY2');

    wrapper.unmount();
  });

  it('refines its value on change when searchAsYouType=true', () => {
    const refine = jest.fn();
<<<<<<< HEAD
    const wrapper = mount(
      <SearchBox cx={(...x) => x.join(' ')} searchAsYouType refine={refine} />
    );
=======
    const wrapper = mount(<SearchBox searchAsYouType refine={refine} />);

>>>>>>> e891b1d7
    wrapper.find('input').simulate('change', { target: { value: 'hello' } });

    expect(refine.mock.calls).toHaveLength(1);
    expect(refine.mock.calls[0][0]).toBe('hello');

    wrapper.unmount();
  });

  it('only refines its query on submit when searchAsYouType=false', () => {
    const refine = jest.fn();
    const wrapper = mount(
      <SearchBox
        cx={(...x) => x.join(' ')}
        searchAsYouType={false}
        refine={refine}
      />
    );

    wrapper.find('input').simulate('change', { target: { value: 'hello' } });

    expect(refine.mock.calls).toHaveLength(0);

    wrapper.find('form').simulate('submit');

    expect(refine.mock.calls).toHaveLength(1);
    expect(refine.mock.calls[0][0]).toBe('hello');

    wrapper.unmount();
  });

  it('onSubmit behavior should be override if provided as props', () => {
    const onSubmit = jest.fn();
    const refine = jest.fn();
    const wrapper = mount(
      <SearchBox
        cx={(...x) => x.join(' ')}
        searchAsYouType={false}
        onSubmit={onSubmit}
        refine={refine}
      />
    );

    wrapper.find('form').simulate('submit');

    expect(onSubmit.mock.calls).toHaveLength(1);
    expect(refine.mock.calls).toHaveLength(0);

    wrapper.unmount();
  });

  it('focuses the input when one of the keys in focusShortcuts is pressed', () => {
    let input;

    const wrapper = mount(
      <SearchBox
        cx={(...x) => x.join(' ')}
        refine={() => null}
        focusShortcuts={['s', 84]}
        __inputRef={node => {
          input = node;
        }}
      />
    );

    input.focus = jest.fn();

    const event1 = new KeyboardEvent('keydown', { keyCode: 82 });
    document.dispatchEvent(event1);
    expect(input.focus.mock.calls).toHaveLength(0);

    const event2 = new KeyboardEvent('keydown', { keyCode: 83 });
    document.dispatchEvent(event2);
    expect(input.focus.mock.calls).toHaveLength(1);

    const event3 = new KeyboardEvent('keydown', { keyCode: 84 });
    document.dispatchEvent(event3);
    expect(input.focus.mock.calls).toHaveLength(2);

    wrapper.unmount();
  });

  it('should accept `onXXX` events', () => {
    const onSubmit = jest.fn();
    const onReset = jest.fn();

    const inputEventsList = [
      'onChange',
      'onFocus',
      'onBlur',
      'onSelect',
      'onKeyDown',
      'onKeyPress',
    ];

    const inputProps = inputEventsList.reduce(
      (props, prop) => ({ ...props, [prop]: jest.fn() }),
      {}
    );

    const wrapper = mount(
      <SearchBox
        cx={(...x) => x.join(' ')}
        refine={() => null}
        onSubmit={onSubmit}
        onReset={onReset}
        {...inputProps}
      />
    );

    // simulate form events `onReset` && `onSubmit`
    wrapper.find('form').simulate('submit');
    expect(onSubmit).toBeCalled();

    wrapper.find('form').simulate('reset');
    expect(onReset).toBeCalled();

    // simulate input search events
    inputEventsList.forEach(eventName => {
      wrapper
        .find('input')
        .simulate(eventName.replace(/^on/, '').toLowerCase());

      expect(inputProps[eventName]).toBeCalled();
    });

    wrapper.unmount();
  });

  it('should render the loader if showLoadingIndicator is true', () => {
<<<<<<< HEAD
    const treeWithoutLoadingIndicator = renderer
      .create(
        <SearchBox
          cx={(...x) => x.join(' ')}
          refine={() => null}
          showLoadingIndicator
        />
      )
      .toJSON();
    expect(treeWithoutLoadingIndicator).toMatchSnapshot();

    const treeWithLoadingIndicator = renderer
      .create(
        <SearchBox
          cx={(...x) => x.join(' ')}
          refine={() => null}
          showLoadingIndicator
          isSearchStalled
        />
      )
      .toJSON();
    expect(treeWithLoadingIndicator).toMatchSnapshot();
=======
    const instanceWithoutLoadingIndicator = renderer.create(
      <SearchBox refine={() => null} showLoadingIndicator />
    );

    expect(instanceWithoutLoadingIndicator.toJSON()).toMatchSnapshot();

    const instanceWithLoadingIndicator = renderer.create(
      <SearchBox refine={() => null} showLoadingIndicator isSearchStalled />
    );

    expect(instanceWithLoadingIndicator.toJSON()).toMatchSnapshot();

    instanceWithoutLoadingIndicator.unmount();
    instanceWithLoadingIndicator.unmount();
>>>>>>> e891b1d7
  });
});<|MERGE_RESOLUTION|>--- conflicted
+++ resolved
@@ -10,130 +10,53 @@
 
 describe('SearchBox', () => {
   it('applies its default props', () => {
-<<<<<<< HEAD
-    const tree = renderer
-      .create(<SearchBox cx={(...x) => x.join(' ')} refine={() => null} />)
-      .toJSON();
-    expect(tree).toMatchSnapshot();
+    const instance = renderer.create(
+      <SearchBox cx={(...x) => x.join(' ')} refine={() => null} />
+    );
+
+    expect(instance.toJSON()).toMatchSnapshot();
+
+    instance.unmount();
   });
 
   it('transfers the autoFocus prop to the underlying input element', () => {
-    const tree = renderer
-      .create(
-        <SearchBox cx={(...x) => x.join(' ')} refine={() => null} autoFocus />
-      )
-      .toJSON();
-    expect(tree).toMatchSnapshot();
+    const instance = renderer.create(
+      <SearchBox cx={(...x) => x.join(' ')} refine={() => null} autoFocus />
+    );
+
+    expect(instance.toJSON()).toMatchSnapshot();
+
+    instance.unmount();
   });
 
   it('treats its query prop as its input value', () => {
-    const inst = renderer.create(
+    const instance = renderer.create(
       <SearchBox
         cx={(...x) => x.join(' ')}
         refine={() => null}
         currentRefinement="QUERY1"
       />
-=======
-    const instance = renderer.create(<SearchBox refine={() => null} />);
-
-    expect(instance.toJSON()).toMatchSnapshot();
-
-    instance.unmount();
-  });
-
-  it('transfers the autoFocus prop to the underlying input element', () => {
-    const instance = renderer.create(
-      <SearchBox refine={() => null} autoFocus />
-    );
-
-    expect(instance.toJSON()).toMatchSnapshot();
-
-    instance.unmount();
-  });
-
-  it('treats its query prop as its input value', () => {
-    const instance = renderer.create(
-      <SearchBox refine={() => null} currentRefinement="QUERY1" />
->>>>>>> e891b1d7
-    );
-
-<<<<<<< HEAD
-    inst.update(
+    );
+
+    expect(instance.toJSON()).toMatchSnapshot();
+
+    instance.update(
       <SearchBox
         cx={(...x) => x.join(' ')}
         refine={() => null}
         currentRefinement="QUERY2"
       />
     );
-    expect(inst.toJSON()).toMatchSnapshot();
+
+    expect(instance.toJSON()).toMatchSnapshot();
+
+    instance.unmount();
   });
 
   it('lets you customize its theme', () => {
-    const tree = renderer
-      .create(
-        <SearchBox
-          cx={(...x) => x.join(' ')}
-          refine={() => null}
-          theme={{
-            root: 'ROOT',
-            wrapper: 'WRAPPER',
-            input: 'INPUT',
-            submit: 'SUBMIT',
-            reset: 'RESET',
-          }}
-        />
-      )
-      .toJSON();
-    expect(tree).toMatchSnapshot();
-  });
-
-  it('lets you give custom components for reset and submit', () => {
-    const tree = renderer
-      .create(
-        <SearchBox
-          cx={(...x) => x.join(' ')}
-          refine={() => null}
-          submitComponent={<span>🔍</span>}
-          resetComponent={
-            <svg viewBox="200 198 108 122">
-              <path d="M200.8 220l45 46.7-20 47.4 31.7-34 50.4 39.3-34.3-52.6 30.2-68.3-49.7 51.7" />
-            </svg>
-          }
-        />
-      )
-      .toJSON();
-    expect(tree).toMatchSnapshot();
-  });
-
-  it('lets you customize its translations', () => {
-    const tree = renderer
-      .create(
-        <SearchBox
-          cx={(...x) => x.join(' ')}
-          refine={() => null}
-          translations={{
-            resetTitle: 'RESET_TITLE',
-            placeholder: 'PLACEHOLDER',
-          }}
-        />
-      )
-      .toJSON();
-    expect(tree).toMatchSnapshot();
-=======
-    expect(instance.toJSON()).toMatchSnapshot();
-
-    instance.update(
-      <SearchBox refine={() => null} currentRefinement="QUERY2" />
-    );
-
-    expect(instance.toJSON()).toMatchSnapshot();
-
-    instance.unmount();
-  });
-
-  it('lets you customize its theme', () => {
-    const instance = renderer.create(
-      <SearchBox
+    const instance = renderer.create(
+      <SearchBox
+        cx={(...x) => x.join(' ')}
         refine={() => null}
         theme={{
           root: 'ROOT',
@@ -153,6 +76,7 @@
   it('lets you give custom components for reset and submit', () => {
     const instance = renderer.create(
       <SearchBox
+        cx={(...x) => x.join(' ')}
         refine={() => null}
         submitComponent={<span>🔍</span>}
         resetComponent={
@@ -171,6 +95,7 @@
   it('lets you customize its translations', () => {
     const instance = renderer.create(
       <SearchBox
+        cx={(...x) => x.join(' ')}
         refine={() => null}
         translations={{
           resetTitle: 'RESET_TITLE',
@@ -182,7 +107,6 @@
     expect(instance.toJSON()).toMatchSnapshot();
 
     instance.unmount();
->>>>>>> e891b1d7
   });
 
   it('treats query as a default value when searchAsYouType=false', () => {
@@ -206,14 +130,10 @@
 
   it('refines its value on change when searchAsYouType=true', () => {
     const refine = jest.fn();
-<<<<<<< HEAD
     const wrapper = mount(
       <SearchBox cx={(...x) => x.join(' ')} searchAsYouType refine={refine} />
     );
-=======
-    const wrapper = mount(<SearchBox searchAsYouType refine={refine} />);
-
->>>>>>> e891b1d7
+
     wrapper.find('input').simulate('change', { target: { value: 'hello' } });
 
     expect(refine.mock.calls).toHaveLength(1);
@@ -343,44 +263,28 @@
   });
 
   it('should render the loader if showLoadingIndicator is true', () => {
-<<<<<<< HEAD
-    const treeWithoutLoadingIndicator = renderer
-      .create(
-        <SearchBox
-          cx={(...x) => x.join(' ')}
-          refine={() => null}
-          showLoadingIndicator
-        />
-      )
-      .toJSON();
-    expect(treeWithoutLoadingIndicator).toMatchSnapshot();
-
-    const treeWithLoadingIndicator = renderer
-      .create(
-        <SearchBox
-          cx={(...x) => x.join(' ')}
-          refine={() => null}
-          showLoadingIndicator
-          isSearchStalled
-        />
-      )
-      .toJSON();
-    expect(treeWithLoadingIndicator).toMatchSnapshot();
-=======
     const instanceWithoutLoadingIndicator = renderer.create(
-      <SearchBox refine={() => null} showLoadingIndicator />
+      <SearchBox
+        cx={(...x) => x.join(' ')}
+        refine={() => null}
+        showLoadingIndicator
+      />
     );
 
     expect(instanceWithoutLoadingIndicator.toJSON()).toMatchSnapshot();
 
     const instanceWithLoadingIndicator = renderer.create(
-      <SearchBox refine={() => null} showLoadingIndicator isSearchStalled />
+      <SearchBox
+        cx={(...x) => x.join(' ')}
+        refine={() => null}
+        showLoadingIndicator
+        isSearchStalled
+      />
     );
 
     expect(instanceWithLoadingIndicator.toJSON()).toMatchSnapshot();
 
     instanceWithoutLoadingIndicator.unmount();
     instanceWithLoadingIndicator.unmount();
->>>>>>> e891b1d7
   });
 });