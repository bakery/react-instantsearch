import PropTypes from 'prop-types';
import React, { Component } from 'react';
import translatable from '../core/translatable';

export class RawRangeInput extends Component {
  static propTypes = {
    cx: PropTypes.func.isRequired,
    canRefine: PropTypes.bool.isRequired,
    precision: PropTypes.number.isRequired,
    translate: PropTypes.func.isRequired,
    refine: PropTypes.func.isRequired,
    min: PropTypes.number,
    max: PropTypes.number,
    currentRefinement: PropTypes.shape({
      min: PropTypes.number,
      max: PropTypes.number,
    }),
    header: PropTypes.node,
    footer: PropTypes.node,
  };

  static defaultProps = {
    currentRefinement: {},
  };

  static contextTypes = {
    canRefine: PropTypes.func,
  };

  constructor(props) {
    super(props);

    this.state = this.normalizeStateForRendering(props);
  }

  componentWillMount() {
    if (this.context.canRefine) {
      this.context.canRefine(this.props.canRefine);
    }
  }

  componentWillReceiveProps(nextProps) {
    // In react@16.0.0 the call to setState on the inputs trigger this lifecycle hook
    // because the context has changed (for react). I don't think that the bug is related
    // to react because I failed to reproduce it with a simple hierarchy of components.
    // The workaround here is to check the differences between previous & next props in order
    // to avoid to override current state when values are not yet refined. In the react documentation,
    // they DON'T categorically say that setState never run componentWillReceiveProps.
    // see: https://reactjs.org/docs/react-component.html#componentwillreceiveprops

    if (
      nextProps.canRefine &&
      (this.props.canRefine !== nextProps.canRefine ||
        this.props.currentRefinement.min !== nextProps.currentRefinement.min ||
        this.props.currentRefinement.max !== nextProps.currentRefinement.max)
    ) {
      this.setState(this.normalizeStateForRendering(nextProps));
    }

    if (
      this.context.canRefine &&
      this.props.canRefine !== nextProps.canRefine
    ) {
      this.context.canRefine(nextProps.canRefine);
    }
  }

  onSubmit = e => {
    e.preventDefault();

    this.props.refine({
      min: this.state.from,
      max: this.state.to,
    });
  };

  normalizeStateForRendering(props) {
    const { canRefine, min: rangeMin, max: rangeMax } = props;
    const { min: valueMin, max: valueMax } = props.currentRefinement;

    return {
      from:
        canRefine && valueMin !== undefined && valueMin !== rangeMin
          ? valueMin
          : '',
      to:
        canRefine && valueMax !== undefined && valueMax !== rangeMax
          ? valueMax
          : '',
    };
  }

  normalizeRangeForRendering({ canRefine, min, max }) {
    const hasMin = min !== undefined;
    const hasMax = max !== undefined;

    return {
      min: canRefine && hasMin && hasMax ? min : '',
      max: canRefine && hasMin && hasMax ? max : '',
    };
  }

  render() {
    const { from, to } = this.state;
    const { cx, precision, translate, canRefine, header, footer } = this.props;
    const { min, max } = this.normalizeRangeForRendering(this.props);
    const step = 1 / Math.pow(10, precision);

    return (
<<<<<<< HEAD
      <BaseWidget
        widgetClassName={widgetClassName}
        otherWidgetClassNames={[!canRefine && `-noRefinement`]}
        header={header}
        footer={footer}
      >
        <form {...cx(['form'])} onSubmit={this.onSubmit}>
          <input
            {...cx(['input', 'input--min'])}
            type="number"
            min={min}
            max={max}
            value={from}
            step={step}
            placeholder={min}
            disabled={!canRefine}
            onChange={e => this.setState({ from: e.currentTarget.value })}
          />
          <span {...cx(['separator'])}>{translate('separator')}</span>
          <input
            {...cx(['input', 'input--max'])}
            type="number"
            min={min}
            max={max}
            value={to}
            step={step}
            placeholder={max}
            disabled={!canRefine}
            onChange={e => this.setState({ to: e.currentTarget.value })}
          />
          <button {...cx(['submit'])} type="submit">
            {translate('submit')}
          </button>
        </form>
      </BaseWidget>
=======
      <form className={cx('form')} onSubmit={this.onSubmit}>
        <input
          className={cx('input')}
          type="number"
          min={min}
          max={max}
          value={from}
          step={step}
          placeholder={min}
          disabled={!canRefine}
          onChange={e => this.setState({ from: e.currentTarget.value })}
        />
        <span className={cx('separator')}>{translate('separator')}</span>
        <input
          className={cx('input')}
          type="number"
          min={min}
          max={max}
          value={to}
          step={step}
          placeholder={max}
          disabled={!canRefine}
          onChange={e => this.setState({ to: e.currentTarget.value })}
        />
        <button className={cx('submit')} type="submit">
          {translate('submit')}
        </button>
      </form>
>>>>>>> 5b425346
    );
  }
}

export default translatable({
  submit: 'ok',
  separator: 'to',
})(RawRangeInput);<|MERGE_RESOLUTION|>--- conflicted
+++ resolved
@@ -107,46 +107,9 @@
     const step = 1 / Math.pow(10, precision);
 
     return (
-<<<<<<< HEAD
-      <BaseWidget
-        widgetClassName={widgetClassName}
-        otherWidgetClassNames={[!canRefine && `-noRefinement`]}
-        header={header}
-        footer={footer}
-      >
-        <form {...cx(['form'])} onSubmit={this.onSubmit}>
-          <input
-            {...cx(['input', 'input--min'])}
-            type="number"
-            min={min}
-            max={max}
-            value={from}
-            step={step}
-            placeholder={min}
-            disabled={!canRefine}
-            onChange={e => this.setState({ from: e.currentTarget.value })}
-          />
-          <span {...cx(['separator'])}>{translate('separator')}</span>
-          <input
-            {...cx(['input', 'input--max'])}
-            type="number"
-            min={min}
-            max={max}
-            value={to}
-            step={step}
-            placeholder={max}
-            disabled={!canRefine}
-            onChange={e => this.setState({ to: e.currentTarget.value })}
-          />
-          <button {...cx(['submit'])} type="submit">
-            {translate('submit')}
-          </button>
-        </form>
-      </BaseWidget>
-=======
       <form className={cx('form')} onSubmit={this.onSubmit}>
         <input
-          className={cx('input')}
+          className={cx('input', 'input--min')}
           type="number"
           min={min}
           max={max}
@@ -158,7 +121,7 @@
         />
         <span className={cx('separator')}>{translate('separator')}</span>
         <input
-          className={cx('input')}
+          className={cx('input', 'input--max')}
           type="number"
           min={min}
           max={max}
@@ -172,7 +135,6 @@
           {translate('submit')}
         </button>
       </form>
->>>>>>> 5b425346
     );
   }
 }
