/* eslint-env jest, jasmine */

import React from 'react';
import Enzyme, { shallow } from 'enzyme';
import Adapter from 'enzyme-adapter-react-16';
import Highlighter, { Highlight } from './Highlighter';
import parseAlgoliaHit from '../core/highlight';

Enzyme.configure({ adapter: new Adapter() });

describe('Highlighter - Highlight', () => {
  const defaultProps = {
    value: 'test',
    highlightedTagName: 'em',
    isHighlighted: false,
    nonHighlightedTagName: 'div',
  };

  it('renders a highlight', () => {
    const props = {
      ...defaultProps,
      isHighlighted: true,
    };

    const wrapper = shallow(<Highlight {...props} />);

    expect(wrapper).toMatchSnapshot();
  });

  it('renders a nonhighlight', () => {
    const props = {
      ...defaultProps,
    };

    const wrapper = shallow(<Highlight {...props} />);

    expect(wrapper).toMatchSnapshot();
  });
});

describe('Highlighter - simple', () => {
  const hitFromAPI = {
    objectID: 3,
    title: 'Apple',
    _highlight: {
      title: {
        value: '<ais-highlight>Ap</ais-highlight>ple',
      },
    },
  };

  const highlight = ({ hit, attributeName, highlightProperty }) =>
    parseAlgoliaHit({
      preTag: '<ais-highlight>',
      postTag: '</ais-highlight>',
      attributeName,
      hit,
      highlightProperty,
    });

  const defaultProps = {
    hit: hitFromAPI,
    attributeName: 'title',
    highlightProperty: '_highlight',
    highlight,
  };

  it('renders a highlighted value', () => {
    const props = {
      ...defaultProps,
    };

    const wrapper = shallow(<Highlighter {...props} />);

    expect(wrapper).toMatchSnapshot();
  });

  it('renders a non highlighted value', () => {
    const props = {
      ...defaultProps,
      hit: {
        objectID: 3,
        title: 'Apple',
        _highlight: {
          title: {
            value: 'Apple',
          },
        },
      },
    };

<<<<<<< HEAD
    const highlight = ({ hit, attributeName, highlightProperty }) =>
      parseAlgoliaHit({
        preTag: '<ais-highlight>',
        postTag: '</ais-highlight>',
        attributeName,
        hit,
        highlightProperty,
      });

    const tree = renderer.create(
      <Highlighter
        cx={(...x) => x.join(' ')}
        attributeName="deep.attribute.value"
        hit={hitFromAPI}
        highlight={highlight}
        highlightProperty="_highlightProperty"
      />
    );
    expect(tree.toJSON()).toMatchSnapshot();
=======
    const wrapper = shallow(<Highlighter {...props} />);

    expect(wrapper).toMatchSnapshot();
  });

  it('renders a highlighted value with a custom tagName', () => {
    const props = {
      ...defaultProps,
      tagName: 'strong',
    };

    const wrapper = shallow(<Highlighter {...props} />);

    expect(wrapper).toMatchSnapshot();
  });

  it('renders a highlighted value with a custom nonHighlightedTagName', () => {
    const props = {
      ...defaultProps,
      nonHighlightedTagName: 'p',
    };

    const wrapper = shallow(<Highlighter {...props} />);

    expect(wrapper).toMatchSnapshot();
  });
});

describe('Highlighter - multi', () => {
  const hitFromAPI = {
    objectID: 3,
    titles: ['Apple', 'Samsung', 'Philips'],
    _highlight: {
      titles: [
        {
          value: 'Apple',
        },
        {
          value: '<ais-highlight>Sam</ais-highlight>sung',
        },
        {
          value: 'Philips',
        },
      ],
    },
  };

  const highlight = ({ hit, attributeName, highlightProperty }) =>
    parseAlgoliaHit({
      preTag: '<ais-highlight>',
      postTag: '</ais-highlight>',
      attributeName,
      hit,
      highlightProperty,
    });

  const defaultProps = {
    hit: hitFromAPI,
    attributeName: 'titles',
    highlightProperty: '_highlight',
    highlight,
  };

  it('renders a highlighted value', () => {
    const props = {
      ...defaultProps,
    };

    const wrapper = shallow(<Highlighter {...props} />);

    expect(wrapper).toMatchSnapshot();
>>>>>>> 03c6f312
  });

  it('renders a non highlighted value', () => {
    const props = {
      ...defaultProps,
      hit: {
        objectID: 3,
        titles: ['Apple', 'Samsung', 'Philips'],
        _highlight: {
          titles: [
            {
              value: 'Apple',
            },
            {
              value: 'Samsung',
            },
            {
              value: 'Philips',
            },
          ],
        },
      },
    };

<<<<<<< HEAD
    const highlight = ({ hit, attributeName, highlightProperty }) =>
      parseAlgoliaHit({
        preTag: '<ais-highlight>',
        postTag: '</ais-highlight>',
        attributeName,
        hit,
        highlightProperty,
      });

    const tree = renderer.create(
      <Highlighter
        cx={(...x) => x.join(' ')}
        attributeName="deep.attribute.value"
        hit={hitFromAPI}
        highlight={highlight}
        highlightProperty="_highlightProperty"
        tagName="mark"
      />
    );
    expect(tree.toJSON()).toMatchSnapshot();
=======
    const wrapper = shallow(<Highlighter {...props} />);

    expect(wrapper).toMatchSnapshot();
  });

  it('renders a highlighted value with a custom tagName', () => {
    const props = {
      ...defaultProps,
      tagName: 'strong',
    };

    const wrapper = shallow(<Highlighter {...props} />);

    expect(wrapper).toMatchSnapshot();
  });

  it('renders a highlighted value with a custom nonHighlightedTagName', () => {
    const props = {
      ...defaultProps,
      nonHighlightedTagName: 'p',
    };

    const wrapper = shallow(<Highlighter {...props} />);

    expect(wrapper).toMatchSnapshot();
  });

  it('renders a highlighted value with a custom separator', () => {
    const props = {
      ...defaultProps,
      separator: '-',
    };

    const wrapper = shallow(<Highlighter {...props} />);

    expect(wrapper).toMatchSnapshot();
>>>>>>> 03c6f312
  });
});<|MERGE_RESOLUTION|>--- conflicted
+++ resolved
@@ -22,7 +22,9 @@
       isHighlighted: true,
     };
 
-    const wrapper = shallow(<Highlight {...props} />);
+    const wrapper = shallow(
+      <Highlight cx={(...x) => x.join(' ')} {...props} />
+    );
 
     expect(wrapper).toMatchSnapshot();
   });
@@ -32,7 +34,9 @@
       ...defaultProps,
     };
 
-    const wrapper = shallow(<Highlight {...props} />);
+    const wrapper = shallow(
+      <Highlight cx={(...x) => x.join(' ')} {...props} />
+    );
 
     expect(wrapper).toMatchSnapshot();
   });
@@ -70,7 +74,9 @@
       ...defaultProps,
     };
 
-    const wrapper = shallow(<Highlighter {...props} />);
+    const wrapper = shallow(
+      <Highlighter cx={(...x) => x.join(' ')} {...props} />
+    );
 
     expect(wrapper).toMatchSnapshot();
   });
@@ -89,28 +95,9 @@
       },
     };
 
-<<<<<<< HEAD
-    const highlight = ({ hit, attributeName, highlightProperty }) =>
-      parseAlgoliaHit({
-        preTag: '<ais-highlight>',
-        postTag: '</ais-highlight>',
-        attributeName,
-        hit,
-        highlightProperty,
-      });
-
-    const tree = renderer.create(
-      <Highlighter
-        cx={(...x) => x.join(' ')}
-        attributeName="deep.attribute.value"
-        hit={hitFromAPI}
-        highlight={highlight}
-        highlightProperty="_highlightProperty"
-      />
-    );
-    expect(tree.toJSON()).toMatchSnapshot();
-=======
-    const wrapper = shallow(<Highlighter {...props} />);
+    const wrapper = shallow(
+      <Highlighter cx={(...x) => x.join(' ')} {...props} />
+    );
 
     expect(wrapper).toMatchSnapshot();
   });
@@ -121,7 +108,9 @@
       tagName: 'strong',
     };
 
-    const wrapper = shallow(<Highlighter {...props} />);
+    const wrapper = shallow(
+      <Highlighter cx={(...x) => x.join(' ')} {...props} />
+    );
 
     expect(wrapper).toMatchSnapshot();
   });
@@ -132,7 +121,9 @@
       nonHighlightedTagName: 'p',
     };
 
-    const wrapper = shallow(<Highlighter {...props} />);
+    const wrapper = shallow(
+      <Highlighter cx={(...x) => x.join(' ')} {...props} />
+    );
 
     expect(wrapper).toMatchSnapshot();
   });
@@ -178,10 +169,11 @@
       ...defaultProps,
     };
 
-    const wrapper = shallow(<Highlighter {...props} />);
-
-    expect(wrapper).toMatchSnapshot();
->>>>>>> 03c6f312
+    const wrapper = shallow(
+      <Highlighter cx={(...x) => x.join(' ')} {...props} />
+    );
+
+    expect(wrapper).toMatchSnapshot();
   });
 
   it('renders a non highlighted value', () => {
@@ -206,29 +198,9 @@
       },
     };
 
-<<<<<<< HEAD
-    const highlight = ({ hit, attributeName, highlightProperty }) =>
-      parseAlgoliaHit({
-        preTag: '<ais-highlight>',
-        postTag: '</ais-highlight>',
-        attributeName,
-        hit,
-        highlightProperty,
-      });
-
-    const tree = renderer.create(
-      <Highlighter
-        cx={(...x) => x.join(' ')}
-        attributeName="deep.attribute.value"
-        hit={hitFromAPI}
-        highlight={highlight}
-        highlightProperty="_highlightProperty"
-        tagName="mark"
-      />
-    );
-    expect(tree.toJSON()).toMatchSnapshot();
-=======
-    const wrapper = shallow(<Highlighter {...props} />);
+    const wrapper = shallow(
+      <Highlighter cx={(...x) => x.join(' ')} {...props} />
+    );
 
     expect(wrapper).toMatchSnapshot();
   });
@@ -239,7 +211,9 @@
       tagName: 'strong',
     };
 
-    const wrapper = shallow(<Highlighter {...props} />);
+    const wrapper = shallow(
+      <Highlighter cx={(...x) => x.join(' ')} {...props} />
+    );
 
     expect(wrapper).toMatchSnapshot();
   });
@@ -250,7 +224,9 @@
       nonHighlightedTagName: 'p',
     };
 
-    const wrapper = shallow(<Highlighter {...props} />);
+    const wrapper = shallow(
+      <Highlighter cx={(...x) => x.join(' ')} {...props} />
+    );
 
     expect(wrapper).toMatchSnapshot();
   });
@@ -261,9 +237,10 @@
       separator: '-',
     };
 
-    const wrapper = shallow(<Highlighter {...props} />);
-
-    expect(wrapper).toMatchSnapshot();
->>>>>>> 03c6f312
+    const wrapper = shallow(
+      <Highlighter cx={(...x) => x.join(' ')} {...props} />
+    );
+
+    expect(wrapper).toMatchSnapshot();
   });
 });