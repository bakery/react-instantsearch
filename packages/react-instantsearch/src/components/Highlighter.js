import PropTypes from 'prop-types';
import React from 'react';
import classNames from './classNames';

const cx = classNames('Highlight');

function generateKey(i, value) {
  return `split-${i}-${value}`;
}

export const Highlight = ({
  value,
  highlightedTagName,
  isHighlighted,
  nonHighlightedTagName,
}) => {
  const TagName = isHighlighted ? highlightedTagName : nonHighlightedTagName;
  const className = isHighlighted ? 'highlighted' : 'nonHighlighted';
  return <TagName {...cx(className)}>{value}</TagName>;
};

Highlight.propTypes = {
  value: PropTypes.string.isRequired,
  isHighlighted: PropTypes.bool.isRequired,
  highlightedTagName: PropTypes.string.isRequired,
  nonHighlightedTagName: PropTypes.string.isRequired,
};

import classNames from './classNames.js';

export default function Highlighter({
  cx,
  hit,
  attributeName,
  highlight,
  highlightProperty,
  tagName,
  nonHighlightedTagName,
  separator,
}) {
  const parsedHighlightedValue = highlight({
    hit,
    attributeName,
    highlightProperty,
  });
<<<<<<< HEAD
  const reactHighlighted = parsedHighlightedValue.map((v, i) => {
    const key = `split-${i}-${v.value}`;
    if (!v.isHighlighted) {
      return (
        <span key={key} className={cx('nonHighlighted')}>
          {v.value}
        </span>
      );
    }
    const HighlightedTag = tagName ? tagName : 'em';
    return (
      <HighlightedTag key={key} className={cx('highlighted')}>
        {v.value}
      </HighlightedTag>
    );
  });
  return <span className={cx('')}>{reactHighlighted}</span>;
=======

  return (
    <span className="ais-Highlight">
      {parsedHighlightedValue.map((item, i) => {
        if (Array.isArray(item)) {
          const isLast = i === parsedHighlightedValue.length - 1;
          return (
            <span key={generateKey(i, hit[attributeName][i])}>
              {item.map((element, index) => (
                <Highlight
                  key={generateKey(index, element.value)}
                  value={element.value}
                  highlightedTagName={tagName}
                  nonHighlightedTagName={nonHighlightedTagName}
                  isHighlighted={element.isHighlighted}
                />
              ))}
              {!isLast && <span {...cx('separator')}>{separator}</span>}
            </span>
          );
        }

        return (
          <Highlight
            key={generateKey(i, item.value)}
            value={item.value}
            highlightedTagName={tagName}
            nonHighlightedTagName={nonHighlightedTagName}
            isHighlighted={item.isHighlighted}
          />
        );
      })}
    </span>
  );
>>>>>>> 03c6f312
}

Highlighter.propTypes = {
  cx: PropTypes.func.isRequired,
  hit: PropTypes.object.isRequired,
  attributeName: PropTypes.string.isRequired,
  highlight: PropTypes.func.isRequired,
  highlightProperty: PropTypes.string.isRequired,
  tagName: PropTypes.string,
  nonHighlightedTagName: PropTypes.string,
  separator: PropTypes.node,
};

Highlighter.defaultProps = {
  tagName: 'em',
  nonHighlightedTagName: 'span',
  separator: ', ',
};<|MERGE_RESOLUTION|>--- conflicted
+++ resolved
@@ -1,14 +1,12 @@
 import PropTypes from 'prop-types';
 import React from 'react';
-import classNames from './classNames';
-
-const cx = classNames('Highlight');
 
 function generateKey(i, value) {
   return `split-${i}-${value}`;
 }
 
 export const Highlight = ({
+  cx,
   value,
   highlightedTagName,
   isHighlighted,
@@ -16,17 +14,16 @@
 }) => {
   const TagName = isHighlighted ? highlightedTagName : nonHighlightedTagName;
   const className = isHighlighted ? 'highlighted' : 'nonHighlighted';
-  return <TagName {...cx(className)}>{value}</TagName>;
+  return <TagName className={cx(className)}>{value}</TagName>;
 };
 
 Highlight.propTypes = {
+  cx: PropTypes.func.isRequired,
   value: PropTypes.string.isRequired,
   isHighlighted: PropTypes.bool.isRequired,
   highlightedTagName: PropTypes.string.isRequired,
   nonHighlightedTagName: PropTypes.string.isRequired,
 };
-
-import classNames from './classNames.js';
 
 export default function Highlighter({
   cx,
@@ -43,28 +40,9 @@
     attributeName,
     highlightProperty,
   });
-<<<<<<< HEAD
-  const reactHighlighted = parsedHighlightedValue.map((v, i) => {
-    const key = `split-${i}-${v.value}`;
-    if (!v.isHighlighted) {
-      return (
-        <span key={key} className={cx('nonHighlighted')}>
-          {v.value}
-        </span>
-      );
-    }
-    const HighlightedTag = tagName ? tagName : 'em';
-    return (
-      <HighlightedTag key={key} className={cx('highlighted')}>
-        {v.value}
-      </HighlightedTag>
-    );
-  });
-  return <span className={cx('')}>{reactHighlighted}</span>;
-=======
 
   return (
-    <span className="ais-Highlight">
+    <span className={cx('')}>
       {parsedHighlightedValue.map((item, i) => {
         if (Array.isArray(item)) {
           const isLast = i === parsedHighlightedValue.length - 1;
@@ -72,6 +50,7 @@
             <span key={generateKey(i, hit[attributeName][i])}>
               {item.map((element, index) => (
                 <Highlight
+                  cx={cx}
                   key={generateKey(index, element.value)}
                   value={element.value}
                   highlightedTagName={tagName}
@@ -79,13 +58,14 @@
                   isHighlighted={element.isHighlighted}
                 />
               ))}
-              {!isLast && <span {...cx('separator')}>{separator}</span>}
+              {!isLast && <span className={cx('separator')}>{separator}</span>}
             </span>
           );
         }
 
         return (
           <Highlight
+            cx={cx}
             key={generateKey(i, item.value)}
             value={item.value}
             highlightedTagName={tagName}
@@ -96,7 +76,6 @@
       })}
     </span>
   );
->>>>>>> 03c6f312
 }
 
 Highlighter.propTypes = {
