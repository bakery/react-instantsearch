--- conflicted
+++ resolved
@@ -68,45 +68,6 @@
           <use
             xlinkHref="#sbx-icon-clear-3"
           />
-<<<<<<< HEAD
-          <button
-            className="ais-SearchBox__submit"
-            hidden={false}
-            title="Submit your search query."
-            type="submit"
-          >
-            <svg
-              height="1em"
-              role="img"
-              width="1em"
-            >
-              <use
-                xlinkHref="#sbx-icon-search-13"
-              />
-            </svg>
-          </button>
-          <button
-            className="ais-SearchBox__reset"
-            onClick={[Function]}
-            title="Clear the search query."
-            type="reset"
-          >
-            <svg
-              height="1em"
-              role="img"
-              width="1em"
-            >
-              <use
-                xlinkHref="#sbx-icon-clear-3"
-              />
-            </svg>
-          </button>
-        </div>
-      </form>
-    </div>
-    <div
-      className="ais-RefinementList__items"
-=======
         </svg>
       </button>
     </form>
@@ -116,7 +77,6 @@
   >
     <label
       className="label"
->>>>>>> e225834c
     >
       <input
         checked={false}
@@ -129,7 +89,7 @@
       >
         white
       </span>
-       
+
       <span
         className="count"
       >
@@ -154,7 +114,7 @@
       >
         black
       </span>
-       
+
       <span
         className="count"
       >
@@ -179,7 +139,7 @@
       >
         blue
       </span>
-       
+
       <span
         className="count"
       >
@@ -211,7 +171,7 @@
       >
         white
       </span>
-       
+
       <span
         className="count"
       >
@@ -236,7 +196,7 @@
       >
         black
       </span>
-       
+
       <span
         className="count"
       >
@@ -322,45 +282,6 @@
           <use
             xlinkHref="#sbx-icon-clear-3"
           />
-<<<<<<< HEAD
-          <button
-            className="ais-SearchBox__submit"
-            hidden={false}
-            title="Submit your search query."
-            type="submit"
-          >
-            <svg
-              height="1em"
-              role="img"
-              width="1em"
-            >
-              <use
-                xlinkHref="#sbx-icon-search-13"
-              />
-            </svg>
-          </button>
-          <button
-            className="ais-SearchBox__reset"
-            onClick={[Function]}
-            title="Clear the search query."
-            type="reset"
-          >
-            <svg
-              height="1em"
-              role="img"
-              width="1em"
-            >
-              <use
-                xlinkHref="#sbx-icon-clear-3"
-              />
-            </svg>
-          </button>
-        </div>
-      </form>
-    </div>
-    <div
-      className="ais-RefinementList__items"
-=======
         </svg>
       </button>
     </form>
@@ -370,7 +291,6 @@
   >
     <label
       className="label"
->>>>>>> e225834c
     >
       <input
         checked={true}
@@ -383,7 +303,7 @@
       >
         white
       </span>
-       
+
       <span
         className="count"
       >
@@ -408,7 +328,7 @@
       >
         black
       </span>
-       
+
       <span
         className="count"
       >
@@ -433,7 +353,7 @@
       >
         blue
       </span>
-       
+
       <span
         className="count"
       >
@@ -512,45 +432,6 @@
           <use
             xlinkHref="#sbx-icon-clear-3"
           />
-<<<<<<< HEAD
-          <button
-            className="ais-SearchBox__submit"
-            hidden={false}
-            title="Submit your search query."
-            type="submit"
-          >
-            <svg
-              height="1em"
-              role="img"
-              width="1em"
-            >
-              <use
-                xlinkHref="#sbx-icon-search-13"
-              />
-            </svg>
-          </button>
-          <button
-            className="ais-SearchBox__reset"
-            onClick={[Function]}
-            title="Clear the search query."
-            type="reset"
-          >
-            <svg
-              height="1em"
-              role="img"
-              width="1em"
-            >
-              <use
-                xlinkHref="#sbx-icon-clear-3"
-              />
-            </svg>
-          </button>
-        </div>
-      </form>
-    </div>
-    <div
-      className="ais-RefinementList__items"
-=======
         </svg>
       </button>
     </form>
@@ -560,7 +441,6 @@
   >
     <label
       className="label"
->>>>>>> e225834c
     >
       <input
         checked={true}
@@ -571,7 +451,7 @@
       <span
         className="labelText"
       />
-       
+
       <span
         className="count"
       >
