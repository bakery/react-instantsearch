import PropTypes from 'prop-types';
import React, { Component } from 'react';

import translatable from '../core/translatable';
import classNames from './classNames.js';
import BaseWidget from './BaseWidget';

const widgetClassName = 'ClearRefinements';
const cx = classNames(widgetClassName);

class ClearAll extends Component {
  static propTypes = {
    translate: PropTypes.func.isRequired,
    items: PropTypes.arrayOf(PropTypes.object).isRequired,
    refine: PropTypes.func.isRequired,
    header: PropTypes.node,
    footer: PropTypes.node,
  };

  render() {
    const { translate, items, refine, header, footer } = this.props;
    const isDisabled = items.length === 0;

    return (
<<<<<<< HEAD
      <BaseWidget
        widgetClassName={widgetClassName}
        header={header}
        footer={footer}
      >
        {isDisabled ? (
          <button {...cx(['button', 'button--disabled'])} disabled>
            {translate(['reset'])}
          </button>
        ) : (
          <button {...cx(['button'])} onClick={refine.bind(null, items)}>
            {translate('reset')}
          </button>
        )}
      </BaseWidget>
=======
      <button {...cx('root')} onClick={() => refine(items)}>
        {translate('reset')}
      </button>
>>>>>>> ff135457
    );
  }
}

export default translatable({
  reset: 'Clear all filters',
})(ClearAll);<|MERGE_RESOLUTION|>--- conflicted
+++ resolved
@@ -22,7 +22,6 @@
     const isDisabled = items.length === 0;
 
     return (
-<<<<<<< HEAD
       <BaseWidget
         widgetClassName={widgetClassName}
         header={header}
@@ -33,16 +32,11 @@
             {translate(['reset'])}
           </button>
         ) : (
-          <button {...cx(['button'])} onClick={refine.bind(null, items)}>
+          <button {...cx(['button'])} onClick={() => refine(items)}>
             {translate('reset')}
           </button>
         )}
       </BaseWidget>
-=======
-      <button {...cx('root')} onClick={() => refine(items)}>
-        {translate('reset')}
-      </button>
->>>>>>> ff135457
     );
   }
 }
