import PropTypes from 'prop-types';
import React, { Component } from 'react';
import { isEmpty } from 'lodash';

import translatable from '../core/translatable';

class StarRating extends Component {
  static propTypes = {
    cx: PropTypes.func.isRequired,
    translate: PropTypes.func.isRequired,
    refine: PropTypes.func.isRequired,
    createURL: PropTypes.func.isRequired,
    min: PropTypes.number,
    max: PropTypes.number,
    currentRefinement: PropTypes.shape({
      min: PropTypes.number,
      max: PropTypes.number,
    }),
    count: PropTypes.arrayOf(
      PropTypes.shape({
        value: PropTypes.string,
        count: PropTypes.number,
      })
    ),
    canRefine: PropTypes.bool.isRequired,
    header: PropTypes.node,
    footer: PropTypes.node,
  };

  static contextTypes = {
    canRefine: PropTypes.func,
  };

  componentWillMount() {
    if (this.context.canRefine) this.context.canRefine(this.props.canRefine);
  }

  componentWillReceiveProps(props) {
    if (this.context.canRefine) this.context.canRefine(props.canRefine);
  }

  onClick(min, max, e) {
    e.preventDefault();
    e.stopPropagation();
    if (
      min === this.props.currentRefinement.min &&
      max === this.props.currentRefinement.max
    ) {
      this.props.refine({ min: this.props.min, max: this.props.max });
    } else {
      this.props.refine({ min, max });
    }
  }

  buildItem({
    cx,
    max,
    lowerBound,
    count,
    translate,
    createURL,
    isLastSelectableItem,
  }) {
    const disabled = !count;
    const isCurrentMinLower = this.props.currentRefinement.min < lowerBound;
    const selected =
      (isLastSelectableItem && isCurrentMinLower) ||
      (!disabled &&
        lowerBound === this.props.currentRefinement.min &&
        max === this.props.currentRefinement.max);

    const icons = [];
    let rating = 0;
    for (let icon = 0; icon < max; icon++) {
      if (icon < lowerBound) {
        rating++;
      }
      icons.push([
        <svg
          key={icon}
<<<<<<< HEAD
          {...cx(['starIcon', icon >= lowerBound ? 'starIcon--empty' : 'starIcon--full'])}
=======
          className={cx('starIcon')}
>>>>>>> 5b425346
          aria-hidden="true"
          width="24"
          height="24"
        >
          <use
            xlinkHref={`#${cx(
              icon >= lowerBound ? 'starEmptySymbol' : 'starSymbol'
            )}`}
          />
        </svg>,
        ' ',
      ]);
    }

    // The last item of the list (the default item), should not
    // be clickable if it is selected.
    const isLastAndSelect = isLastSelectableItem && selected;
    const StarsWrapper = isLastAndSelect ? 'div' : 'a';
    const onClickHandler = isLastAndSelect
      ? {}
      : {
          href: createURL({ min: lowerBound, max }),
          onClick: this.onClick.bind(this, lowerBound, max),
        };

    return (
      <li
        key={lowerBound}
        className={cx(
          'item',
          selected && 'item--selected',
          disabled && 'item--disabled'
        )}
      >
        <StarsWrapper
          aria-label={`${rating}${translate('ratingLabel')}`}
<<<<<<< HEAD
          {...cx(['link'])}
=======
          className={cx('button')}
>>>>>>> 5b425346
          disabled={disabled}
          {...onClickHandler}
        >
          {icons}
          <span className={cx('label')} aria-hidden="true">
            {translate('ratingLabel')}
          </span>{' '}
          <span className={cx('count')}>{count}</span>
        </StarsWrapper>
      </li>
    );
  }

  render() {
    const {
      cx,
      translate,
      refine,
      min,
      max,
      count,
      createURL,
      canRefine,
      header,
      footer,
    } = this.props;
    const items = [];
    for (let i = max; i >= min; i--) {
      const hasCount = !isEmpty(count.filter(item => Number(item.value) === i));
      const lastSelectableItem = count.reduce(
        (acc, item) =>
          item.value < acc.value || (!acc.value && hasCount) ? item : acc,
        {}
      );
      const itemCount = count.reduce(
        (acc, item) => (item.value >= i && hasCount ? acc + item.count : acc),
        0
      );
      items.push(
        this.buildItem({
          cx,
          lowerBound: i,
          max,
          refine,
          count: itemCount,
          translate,
          createURL,
          isLastSelectableItem: i === Number(lastSelectableItem.value),
        })
      );
    }
    return (
      <div>
        <svg xmlns="http://www.w3.org/2000/svg" style={{ display: 'none' }}>
          <symbol id={cx('starSymbol')} viewBox="0 0 24 24">
            <path d="M12 .288l2.833 8.718h9.167l-7.417 5.389 2.833 8.718-7.416-5.388-7.417 5.388 2.833-8.718-7.416-5.389h9.167z" />
          </symbol>
          <symbol id={cx('starEmptySymbol')} viewBox="0 0 24 24">
            <path d="M12 6.76l1.379 4.246h4.465l-3.612 2.625 1.379 4.246-3.611-2.625-3.612 2.625 1.379-4.246-3.612-2.625h4.465l1.38-4.246zm0-6.472l-2.833 8.718h-9.167l7.416 5.389-2.833 8.718 7.417-5.388 7.416 5.388-2.833-8.718 7.417-5.389h-9.167l-2.833-8.718z" />
          </symbol>
        </svg>
<<<<<<< HEAD
        <ul {...cx(['list', !canRefine && `list--noRefinement`])}>{items}</ul>
      </BaseWidget>
=======
        <ul className={cx('list')}>{items}</ul>
      </div>
>>>>>>> 5b425346
    );
  }
}

export default translatable({
  ratingLabel: ' & Up',
})(StarRating);<|MERGE_RESOLUTION|>--- conflicted
+++ resolved
@@ -78,11 +78,10 @@
       icons.push([
         <svg
           key={icon}
-<<<<<<< HEAD
-          {...cx(['starIcon', icon >= lowerBound ? 'starIcon--empty' : 'starIcon--full'])}
-=======
-          className={cx('starIcon')}
->>>>>>> 5b425346
+          className={cx(
+            'starIcon',
+            icon >= lowerBound ? 'starIcon--empty' : 'starIcon--full'
+          )}
           aria-hidden="true"
           width="24"
           height="24"
@@ -119,11 +118,7 @@
       >
         <StarsWrapper
           aria-label={`${rating}${translate('ratingLabel')}`}
-<<<<<<< HEAD
-          {...cx(['link'])}
-=======
-          className={cx('button')}
->>>>>>> 5b425346
+          className={cx('link')}
           disabled={disabled}
           {...onClickHandler}
         >
@@ -185,13 +180,10 @@
             <path d="M12 6.76l1.379 4.246h4.465l-3.612 2.625 1.379 4.246-3.611-2.625-3.612 2.625 1.379-4.246-3.612-2.625h4.465l1.38-4.246zm0-6.472l-2.833 8.718h-9.167l7.416 5.389-2.833 8.718 7.417-5.388 7.416 5.388-2.833-8.718 7.417-5.389h-9.167l-2.833-8.718z" />
           </symbol>
         </svg>
-<<<<<<< HEAD
-        <ul {...cx(['list', !canRefine && `list--noRefinement`])}>{items}</ul>
-      </BaseWidget>
-=======
-        <ul className={cx('list')}>{items}</ul>
+        <ul className={cx('list', !canRefine && 'list--noRefinement')}>
+          {items}
+        </ul>
       </div>
->>>>>>> 5b425346
     );
   }
 }
