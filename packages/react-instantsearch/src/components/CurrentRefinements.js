import PropTypes from 'prop-types';
import React, { Component } from 'react';

import translatable from '../core/translatable';
import classNames from './classNames.js';
import BaseWidget from './BaseWidget';

const widgetClassName = 'CurrentRefinements';
const cx = classNames(widgetClassName);

class CurrentRefinements extends Component {
  static propTypes = {
    items: PropTypes.arrayOf(
      PropTypes.shape({
        label: PropTypes.string,
      })
    ).isRequired,
    refine: PropTypes.func.isRequired,
    canRefine: PropTypes.bool.isRequired,
    transformItems: PropTypes.func,
  };

  static contextTypes = {
    canRefine: PropTypes.func,
  };

  componentWillMount() {
    if (this.context.canRefine) this.context.canRefine(this.props.canRefine);
  }

  componentWillReceiveProps(props) {
    if (this.context.canRefine) this.context.canRefine(props.canRefine);
  }

  render() {
    const { translate, items, refine, canRefine, header, footer } = this.props;

    return (
      <BaseWidget
        widgetClassName={widgetClassName}
        otherWidgetClassNames={[!canRefine && `-noRefinement`]}
        header={header}
        footer={footer}
      >
        <ul {...cx(['list'])}>
          {items.map(item => (
            <li key={item.label} {...cx(['item'])}>
              <span {...cx(['label'])}>
                <span {...cx(['labelText'])}>{item.label}</span>
              </span>
              {item.items ? (
                item.items.map(nestedItem => (
                  <span key={nestedItem.label} {...cx(['label'])}>
                    <span {...cx(['labelText'])}>{nestedItem.label}</span>
                    <button
<<<<<<< HEAD
                      key={`${nestedItem.label}-delete`}
                      {...cx(['delete'])}
                      onClick={refine.bind(null, nestedItem.value)}
=======
                      {...cx('itemClear')}
                      onClick={() => refine(nestedItem.value)}
>>>>>>> ff135457
                    >
                      {translate('clearFilter', nestedItem)}
                    </button>
                  </span>
                ))
              ) : (
<<<<<<< HEAD
                <button
                  {...cx(['delete'])}
                  onClick={refine.bind(null, item.value)}
                >
                  {translate('clearFilter', nestedItem)}
=======
                <button {...cx('itemClear')} onClick={() => refine(item.value)}>
                  {translate('clearFilter', item)}
>>>>>>> ff135457
                </button>
              )}
            </li>
          ))}
        </ul>
      </BaseWidget>
    );
  }
}

export default translatable({
  clearFilter: '✕',
})(CurrentRefinements);<|MERGE_RESOLUTION|>--- conflicted
+++ resolved
@@ -53,30 +53,17 @@
                   <span key={nestedItem.label} {...cx(['label'])}>
                     <span {...cx(['labelText'])}>{nestedItem.label}</span>
                     <button
-<<<<<<< HEAD
                       key={`${nestedItem.label}-delete`}
                       {...cx(['delete'])}
-                      onClick={refine.bind(null, nestedItem.value)}
-=======
-                      {...cx('itemClear')}
                       onClick={() => refine(nestedItem.value)}
->>>>>>> ff135457
                     >
                       {translate('clearFilter', nestedItem)}
                     </button>
                   </span>
                 ))
               ) : (
-<<<<<<< HEAD
-                <button
-                  {...cx(['delete'])}
-                  onClick={refine.bind(null, item.value)}
-                >
+                <button {...cx(['delete'])} onClick={() => refine(item.value)}>
                   {translate('clearFilter', nestedItem)}
-=======
-                <button {...cx('itemClear')} onClick={() => refine(item.value)}>
-                  {translate('clearFilter', item)}
->>>>>>> ff135457
                 </button>
               )}
             </li>
