--- conflicted
+++ resolved
@@ -11,23 +11,14 @@
  * Read more about it in the [Highlighting results](guide/Highlighting_results.html) guide.
  * @name Highlight
  * @kind widget
-<<<<<<< HEAD
- * @propType {string} attributeName - the location of the highlighted attribute in the hit
- * @propType {object} hit - the hit object containing the highlighted attribute
- * @propType {string} [tagName='em'] - the tag to be used for highlighted parts of the hit
- * @themeKey ais-Highlight - the root span of the widget
- * @themeKey ais-Highlight-highlighted - the highlighted text
- * @themeKey ais-Highlight-nonHighlighted - the normal text
-=======
  * @propType {string} attributeName - location of the highlighted attribute in the hit (the corresponding element can be either a string or an array of strings)
  * @propType {object} hit - hit object containing the highlighted attribute
  * @propType {string} [tagName='em'] - tag to be used for highlighted parts of the hit
  * @propType {string} [nonHighlightedTagName='span'] - tag to be used for the parts of the hit that are not highlighted
  * @propType {React.Element} [separatorComponent=','] - symbol used to separate the elements of the array in case the attributeName points to an array of strings.
- * @themeKey ais-Highlight - root of the component
- * @themeKey ais-Highlight__highlighted - part of the text that is highlighted
- * @themeKey ais-Highlight__nonHighlighted - part of the text that is non highlighted
->>>>>>> 03c6f312
+ * @themeKey ais-Highlight - the root span of the widget
+ * @themeKey ais-Highlight-highlighted - the highlighted text
+ * @themeKey ais-Highlight-nonHighlighted - the normal text
  * @example
  * import React from 'react';
  *
