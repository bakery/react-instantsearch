import React from 'react';

import connectHighlight from '../connectors/connectHighlight.js';
import SnippetComponent from '../components/Snippet.js';
import classNames from '../components/classNames';

const cx = classNames('Snippet');

/**
 * Renders any attribute from an hit into its highlighted snippet form when relevant.
 *
 * Read more about it in the [Highlighting results](guide/Highlighting_results.html) guide.
 * @name Snippet
 * @kind widget
 * @requirements To use this widget, the attribute name passed to the `attributeName` prop must be
 * present in "Attributes to snippet" on the Algolia dashboard or configured as `attributesToSnippet`
 * via a set settings call to the Algolia API.
<<<<<<< HEAD
 * @propType {string} attributeName - the location of the highlighted snippet attribute in the hit
 * @propType {object} hit - the hit object containing the highlighted snippet attribute
 * @propType {string} [tagName='em'] - the tag to be used for highlighted parts of the attribute
 * @themeKey ais-Snippet - the root span of the widget
 * @themeKey ais-Snippet-highlighted - the highlighted text
 * @themeKey ais-Snippet-nonHighlighted - the normal text
=======
 * @propType {string} attributeName - location of the highlighted snippet attribute in the hit (the corresponding element can be either a string or an array of strings)
 * @propType {object} hit - hit object containing the highlighted snippet attribute
 * @propType {string} [tagName='em'] - tag to be used for highlighted parts of the attribute
 * @propType {string} [nonHighlightedTagName='span'] - tag to be used for the parts of the hit that are not highlighted
 * @propType {React.Element} [separatorComponent=','] - symbol used to separate the elements of the array in case the attributeName points to an array of strings.
>>>>>>> 03c6f312
 * @example
 * import React from 'react';
 * import { Snippet, InstantSearch, Hits } from 'react-instantsearch/dom';
 *
 * export default function App() {
 *   return (
 *     <InstantSearch
 *       appId="latency"
 *       apiKey="6be0576ff61c053d5f9a3225e2a90f76"
 *       indexName="ikea"
 *     >
 *       <Hits
 *         hitComponent={({ hit }) => (
 *           <p key={hit.objectID}>
 *             <Snippet attributeName="description" hit={hit} />
 *           </p>
 *         )}
 *       />
 *     </InstantSearch>
 *   );
 * }
 */

const Widget = props => <SnippetComponent cx={cx} {...props} />;

export default connectHighlight(Widget);<|MERGE_RESOLUTION|>--- conflicted
+++ resolved
@@ -15,20 +15,14 @@
  * @requirements To use this widget, the attribute name passed to the `attributeName` prop must be
  * present in "Attributes to snippet" on the Algolia dashboard or configured as `attributesToSnippet`
  * via a set settings call to the Algolia API.
-<<<<<<< HEAD
- * @propType {string} attributeName - the location of the highlighted snippet attribute in the hit
- * @propType {object} hit - the hit object containing the highlighted snippet attribute
- * @propType {string} [tagName='em'] - the tag to be used for highlighted parts of the attribute
- * @themeKey ais-Snippet - the root span of the widget
- * @themeKey ais-Snippet-highlighted - the highlighted text
- * @themeKey ais-Snippet-nonHighlighted - the normal text
-=======
  * @propType {string} attributeName - location of the highlighted snippet attribute in the hit (the corresponding element can be either a string or an array of strings)
  * @propType {object} hit - hit object containing the highlighted snippet attribute
  * @propType {string} [tagName='em'] - tag to be used for highlighted parts of the attribute
  * @propType {string} [nonHighlightedTagName='span'] - tag to be used for the parts of the hit that are not highlighted
  * @propType {React.Element} [separatorComponent=','] - symbol used to separate the elements of the array in case the attributeName points to an array of strings.
->>>>>>> 03c6f312
+ * @themeKey ais-Snippet - the root span of the widget
+ * @themeKey ais-Snippet-highlighted - the highlighted text
+ * @themeKey ais-Snippet-nonHighlighted - the normal text
  * @example
  * import React from 'react';
  * import { Snippet, InstantSearch, Hits } from 'react-instantsearch/dom';
