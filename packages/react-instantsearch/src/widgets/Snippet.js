--- conflicted
+++ resolved
@@ -19,14 +19,10 @@
  * @propType {object} hit - hit object containing the highlighted snippet attribute
  * @propType {string} [tagName='em'] - tag to be used for highlighted parts of the attribute
  * @propType {string} [nonHighlightedTagName='span'] - tag to be used for the parts of the hit that are not highlighted
-<<<<<<< HEAD
- * @propType {React.Element} [separatorComponent=','] - symbol used to separate the elements of the array in case the attributeName points to an array of strings.
+ * @propType {React.Element} [separatorComponent=',<space>'] - symbol used to separate the elements of the array in case the attributeName points to an array of strings.
  * @themeKey ais-Snippet - the root span of the widget
  * @themeKey ais-Snippet-highlighted - the highlighted text
  * @themeKey ais-Snippet-nonHighlighted - the normal text
-=======
- * @propType {React.Element} [separatorComponent=',<space>'] - symbol used to separate the elements of the array in case the attributeName points to an array of strings.
->>>>>>> b76aa48e
  * @example
  * import React from 'react';
  * import { Snippet, InstantSearch, Hits } from 'react-instantsearch/dom';
