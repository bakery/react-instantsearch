--- conflicted
+++ resolved
@@ -180,7 +180,7 @@
           >
             <Configure hitsPerPage={15} />
             <VirtualRefinementList
-              attributeName="categories"
+              attribute="categories"
               defaultRefinement={
                 this.state.category ? [this.state.category] : []
               }
@@ -306,34 +306,6 @@
 
 const SuggestionsHits = connectHits(({ hits, onPressItem }) => (
   <FlatList
-<<<<<<< HEAD
-    renderItem={({ item }) => (
-      <TouchableHighlight
-        onPress={() => {
-          Keyboard.dismiss();
-          onPressItem(item.query);
-        }}
-        underlayColor="white"
-      >
-        <View style={styles.suggestions}>
-          <Icon
-            size={13}
-            name="search"
-            color="#000"
-            style={styles.suggestionsIcon}
-          />
-          <Highlight
-            attribute="query"
-            hit={item}
-            highlightProperty="_highlightResult"
-            inverted
-          />
-        </View>
-      </TouchableHighlight>
-    )}
-    keyExtractor={item => item.objectID}
-    data={hits}
-=======
     renderItem={({ item, index }) => {
       const category =
         index === 1
@@ -356,7 +328,6 @@
       acc.push(hit);
       return acc;
     }, [])}
->>>>>>> 4e0dbd3b
     keyboardShouldPersistTaps="always"
   />
 ));
@@ -392,7 +363,7 @@
           style={styles.suggestionsIcon}
         />
         <Highlight
-          attributeName="query"
+          attribute="query"
           hit={item}
           highlightProperty="_highlightResult"
           inverted
